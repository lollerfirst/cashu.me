import { defineStore } from "pinia";
import { currentDateStr } from "src/js/utils";
import { useMintsStore, WalletProof, MintClass, Mint } from "./mints";
import { useLocalStorage } from "@vueuse/core";
import { useProofsStore } from "./proofs";
import { HistoryToken, useTokensStore } from "./tokens";
import { useReceiveTokensStore } from "./receiveTokensStore";
import { useUiStore } from "src/stores/ui";
import { useP2PKStore } from "src/stores/p2pk";
import { useSendTokensStore } from "src/stores/sendTokensStore";
import { usePRStore } from "./payment-request";
import { useWorkersStore } from "./workers";
import { useInvoicesWorkerStore } from "./invoicesWorker";

import * as _ from "underscore";
import token from "src/js/token";
import {
  notifyApiError,
  notifyError,
  notifySuccess,
  notifyWarning,
  notify,
} from "src/js/notify";
import {
  CashuMint,
  CashuWallet,
  Proof,
  MintQuotePayload,
  MeltQuotePayload,
  MeltQuoteResponse,
  CheckStateEnum,
  MeltQuoteState,
  MintQuoteState,
  PaymentRequest,
  PaymentRequestTransportType,
  PaymentRequestTransport,
  decodePaymentRequest,
  MintQuoteResponse,
  ProofState,
} from "@cashu/cashu-ts";
import { hashToCurve } from "@cashu/crypto/modules/common";
// @ts-ignore
import * as bolt11Decoder from "light-bolt11-decoder";
import { bech32 } from "bech32";
import axios from "axios";
import { date } from "quasar";

// bip39 requires Buffer
// import { Buffer } from 'buffer';
// window.Buffer = Buffer;
import { generateMnemonic, mnemonicToSeedSync } from "@scure/bip39";
import { wordlist } from "@scure/bip39/wordlists/english";
import { useSettingsStore } from "./settings";

// HACK: this is a workaround so that the catch block in the melt function does not throw an error when the user exits the app
// before the payment is completed. This is necessary because the catch block in the melt function would otherwise remove all
// quotes from the invoiceHistory and the user would not be able to pay the invoice again after reopening the app.
let isUnloading = false;
window.addEventListener("beforeunload", () => {
  isUnloading = true;
});

type Invoice = {
  amount: number;
  bolt11: string;
  quote: string;
  memo: string;
};

export type InvoiceHistory = Invoice & {
  date: string;
  status: "pending" | "paid";
  mint: string;
  unit: string;
  mintQuote?: MintQuoteResponse;
};

type KeysetCounter = {
  id: string;
  counter: number;
};

const receiveStore = useReceiveTokensStore();
const tokenStore = useTokensStore();

export const useWalletStore = defineStore("wallet", {
  state: () => {
    return {
      mnemonic: useLocalStorage("cashu.mnemonic", ""),
      invoiceHistory: useLocalStorage(
        "cashu.invoiceHistory",
        [] as InvoiceHistory[]
      ),
      keysetCounters: useLocalStorage(
        "cashu.keysetCounters",
        [] as KeysetCounter[]
      ),
      oldMnemonicCounters: useLocalStorage(
        "cashu.oldMnemonicCounters",
        [] as { mnemonic: string; keysetCounters: KeysetCounter[] }[]
      ),
      invoiceData: {} as InvoiceHistory,
      activeWebsocketConnections: 0,
      payInvoiceData: {
        blocking: false,
        bolt11: "",
        show: false,
        meltQuote: {
          payload: {
            unit: "",
            request: "",
          } as MeltQuotePayload,
          response: {
            quote: "",
            amount: 0,
            fee_reserve: 0,
          } as MeltQuoteResponse,
          error: "",
        },
        invoice: {
          sat: 0,
          memo: "",
          bolt11: "",
        } as { sat: number; memo: string; bolt11: string } | null,
        lnurlpay: {
          domain: "",
          callback: "",
          minSendable: 0,
          maxSendable: 0,
          metadata: {},
          successAction: {},
          routes: [],
          tag: "",
        },
        lnurlauth: {},
        input: {
          request: "",
          amount: undefined,
          comment: "",
          quote: "",
        } as { request: string, amount: number | undefined, comment: string, quote: string },
      },
    };
  },
  getters: {
    wallet() {
      const mints = useMintsStore();
      const mint = new CashuMint(mints.activeMintUrl);
      if (this.mnemonic == "") {
        this.mnemonic = generateMnemonic(wordlist);
      }
      const mnemonic: string = this.mnemonic;
      const bip39Seed = mnemonicToSeedSync(mnemonic);
      const wallet = new CashuWallet(mint, {
        keys: mints.activeKeys,
        keysets: mints.activeKeysets,
        mintInfo: mints.activeInfo,
        bip39seed: bip39Seed,
        unit: mints.activeUnit,
      });
      return wallet;
    },
    seed(): Uint8Array {
      return mnemonicToSeedSync(this.mnemonic);
    },
  },
  actions: {
    mintWallet(url: string, unit: string): CashuWallet {
      // short-lived wallet for mint operations
      // note: the unit of the wallet will be activeUnit by default,
      // overwrite wallet.unit if needed
      const mints = useMintsStore();
      const storedMint = mints.mints.find((m) => m.url === url);
      if (!storedMint) {
        throw new Error("mint not found");
      }
      const mint = new CashuMint(url);
      if (this.mnemonic == "") {
        this.mnemonic = generateMnemonic(wordlist);
      }
      const mnemonic: string = this.mnemonic;
      const bip39Seed = mnemonicToSeedSync(mnemonic);
      const wallet = new CashuWallet(mint, {
        keys: storedMint.keys,
        keysets: storedMint.keysets,
        mintInfo: storedMint.info,
        bip39seed: bip39Seed,
        unit: unit,
      });
      return wallet;
    },
    mnemonicToSeedSync: function (mnemonic: string): Uint8Array {
      return mnemonicToSeedSync(mnemonic);
    },
    newMnemonic: function () {
      // store old mnemonic and keysetCounters
      const oldMnemonicCounters = this.oldMnemonicCounters;
      const keysetCounters = this.keysetCounters;
      oldMnemonicCounters.push({ mnemonic: this.mnemonic, keysetCounters });
      this.keysetCounters = [];
      this.mnemonic = generateMnemonic(wordlist);
    },
    keysetCounter: function (id: string) {
      const keysetCounter = this.keysetCounters.find((c) => c.id === id);
      if (keysetCounter) {
        return keysetCounter.counter;
      } else {
        this.keysetCounters.push({ id, counter: 1 });
        return 1;
      }
    },
    increaseKeysetCounter: function (id: string, by: number) {
      const keysetCounter = this.keysetCounters.find((c) => c.id === id);
      if (keysetCounter) {
        keysetCounter.counter += by;
      } else {
        const newCounter = { id, counter: by } as KeysetCounter;
        this.keysetCounters.push(newCounter);
      }
    },
    getKeyset(
      mintUrl: string | null = null,
      unit: string | null = null
    ): string {
      unit = unit || useMintsStore().activeUnit;
      mintUrl = mintUrl || useMintsStore().activeMintUrl;
      const mint = useMintsStore().mints.find((m) => m.url === mintUrl);
      if (!mint) {
        throw new Error("mint not found");
      }
      const mintClass = new MintClass(mint);
      // const mintStore = useMintsStore();
      const keysets = mint.keysets;
      if (keysets == null || keysets.length == 0) {
        throw new Error("no keysets found.");
      }
      const unitKeysets = mintClass.unitKeysets(unit);
      if (unitKeysets == null || unitKeysets.length == 0) {
        console.error("no keysets found for unit", unit);
        throw new Error("no keysets found for unit");
      }
      // select the keyset id
      // const keyset_id = unitKeysets[0].id;
      // rules for selection:
      // - filter all keysets that are active=true
      // - order by id (whether it is hex or base64)
      // - order by input_fee_ppk (ascending) TODO: this is not implemented yet
      // - select the first one
      const activeKeysets = unitKeysets.filter((k) => k.active);
      const hexKeysets = activeKeysets.filter((k) => k.id.startsWith("00"));
      const base64Keysets = activeKeysets.filter((k) => !k.id.startsWith("00"));
      const sortedKeysets = hexKeysets.concat(base64Keysets);
      // const sortedKeysets = _.sortBy(activeKeysets, k => [k.id, k.input_fee_ppk])
      if (sortedKeysets.length == 0) {
        console.error("no active keysets found for unit", unit);
        throw new Error("no active keysets found for unit");
      }
      const keyset_id = sortedKeysets[0].id;
      // const keys = mint.keys.find((k) => k.id === keyset_id);
      // if (keys) {
      //   this.wallet.keys = keys;
      // }
      return keyset_id;
    },
    /**
     * Sets an invoice status to paid
     */
    setInvoicePaid(quoteId: string) {
      const invoice = this.invoiceHistory.find((i) => i.quote === quoteId);
      if (!invoice) return;
      invoice.status = "paid";
    },
    splitAmount: function (value: number) {
      // returns optimal 2^n split
      const chunks: Array<number> = [];
      for (let i = 0; i < 32; i++) {
        const mask: number = 1 << i;
        if ((value & mask) !== 0) {
          chunks.push(Math.pow(2, i));
        }
      }
      return chunks;
    },
    coinSelectSpendBase64: function (
      proofs: WalletProof[],
      amount: number
    ): WalletProof[] {
      const base64Proofs = proofs.filter((p) => !p.id.startsWith("00"));
      if (base64Proofs.length > 0) {
        base64Proofs.sort((a, b) => b.amount - a.amount);
        let sum = 0;
        let selectedProofs: WalletProof[] = [];
        for (let i = 0; i < base64Proofs.length; i++) {
          const proof = base64Proofs[i];
          sum += proof.amount;
          selectedProofs.push(proof);
          if (sum >= amount) {
            return selectedProofs;
          }
        }
        return [];
      }
      return [];
    },
    coinSelect: function (
      proofs: WalletProof[],
      wallet: CashuWallet,
      amount: number,
      includeFees: boolean = false
    ): WalletProof[] {
      if (proofs.reduce((s, t) => (s += t.amount), 0) < amount) {
        // there are not enough proofs to pay the amount
        return [];
      }
      const { send: selectedProofs, keep: _ } = wallet.selectProofsToSend(
        proofs,
        amount,
        includeFees
      );
      const selectedWalletProofs = selectedProofs.map((p) => {
        return { ...p, reserved: false } as WalletProof;
      });
      return selectedWalletProofs;
    },
    spendableProofs: function (proofs: WalletProof[], amount: number) {
      const uIStore = useUiStore();
      const proofsStore = useProofsStore();
      const mintStore = useMintsStore();
      const spendableProofs = proofsStore.getUnreservedProofs(proofs);
      if (proofsStore.sumProofs(spendableProofs) < amount) {
        const balance = mintStore.activeMintBalance();
        const unit = mintStore.activeUnit;
        notifyWarning(
          "Balance is too low",
          `${uIStore.formatCurrency(
            balance,
            unit
          )} is not enough to pay ${uIStore.formatCurrency(amount, unit)}.`
        );
        throw Error("Balance too low");
      }
      return spendableProofs;
    },
    getFeesForProofs: function (proofs: Proof[]): number {
      return this.wallet.getFeesForProofs(proofs);
    },
    sendToLock: async function (
      proofs: WalletProof[],
      wallet: CashuWallet,
      amount: number,
      receiverPubkey: string
    ) {
      const spendableProofs = this.spendableProofs(proofs, amount);
      const proofsToSend = this.coinSelect(
        spendableProofs,
        wallet,
        amount,
        true
      );
      const { keep: keepProofs, send: sendProofs } = await wallet.send(
        amount,
        proofsToSend,
        { pubkey: receiverPubkey }
      );
      const mintStore = useMintsStore();
      // note: we do not store sendProofs in the proofs store but
      // expect from the caller to store it in the history
      mintStore.addProofs(keepProofs);
      mintStore.removeProofs(proofsToSend);
      return { keepProofs, sendProofs };
    },
    send: async function (
      proofs: WalletProof[],
      wallet: CashuWallet,
      amount: number,
      invalidate: boolean = false,
      includeFees: boolean = false
    ): Promise<{ keepProofs: Proof[]; sendProofs: Proof[] }> {
      /*
      splits proofs so the user can keep firstProofs, send scndProofs.
      then sets scndProofs as reserved.

      if invalidate, scndProofs (the one to send) are invalidated
      */
      const mintStore = useMintsStore();
      const proofsStore = useProofsStore();
      const uIStore = useUiStore();
      let proofsToSend: WalletProof[] = [];
      const keysetId = this.getKeyset(wallet.mint.mintUrl, wallet.unit);
      await uIStore.lockMutex();
      try {
        const spendableProofs = this.spendableProofs(proofs, amount);

        proofsToSend = this.coinSelect(
          spendableProofs,
          wallet,
          amount,
          includeFees
        );
        const totalAmount = proofsToSend.reduce((s, t) => (s += t.amount), 0);
        const fees = includeFees ? wallet.getFeesForProofs(proofsToSend) : 0;
        const targetAmount = amount + fees;

        let keepProofs: Proof[] = [];
        let sendProofs: Proof[] = [];

        if (totalAmount != targetAmount) {
          const counter = this.keysetCounter(keysetId);
          proofsToSend = this.coinSelect(
            spendableProofs,
            wallet,
            targetAmount,
            true
          );
          ({ keep: keepProofs, send: sendProofs } = await wallet.send(
            targetAmount,
            proofsToSend,
            { counter, proofsWeHave: spendableProofs }
          ));
          this.increaseKeysetCounter(
            keysetId,
            keepProofs.length + sendProofs.length
          );
          mintStore.addProofs(keepProofs);
          mintStore.addProofs(sendProofs);
          mintStore.removeProofs(proofsToSend);
        } else if (totalAmount == targetAmount) {
          keepProofs = [];
          sendProofs = proofsToSend;
        } else {
          throw new Error("could not split proofs.");
        }

        if (invalidate) {
          mintStore.removeProofs(sendProofs);
        }
        proofsStore.setReserved(sendProofs, true);
        return { keepProofs, sendProofs };
      } catch (error: any) {
        proofsStore.setReserved(proofsToSend, false);
        console.error(error);
        notifyApiError(error);
        this.handleOutputsHaveAlreadyBeenSignedError(keysetId, error);
        throw error;
      } finally {
        uIStore.unlockMutex();
      }
    },
    /**
     *
     *
     * @param {array} proofs
     */
    redeem: async function () {
      /*
      Receives a token that is prepared in the receiveToken – it is not yet in the history
      */
      const uIStore = useUiStore();
      const mintStore = useMintsStore();
      const p2pkStore = useP2PKStore();

      receiveStore.showReceiveTokens = false;

      if (receiveStore.receiveData.tokensBase64.length == 0) {
        throw new Error("no tokens provided.");
      }
      const tokenJson = token.decode(receiveStore.receiveData.tokensBase64);
      if (tokenJson == undefined) {
        throw new Error("no tokens provided.");
      }
      let proofs = token.getProofs(tokenJson);
      if (proofs.length == 0) {
        throw new Error("no proofs found.");
      }
      const inputAmount = proofs.reduce((s, t) => (s += t.amount), 0);
      let fee = 0;
      let mintInToken = token.getMint(tokenJson);
      let unitInToken = token.getUnit(tokenJson);

      const historyToken = {
        amount: inputAmount,
        token: receiveStore.receiveData.tokensBase64,
        unit: unitInToken,
        mint: mintInToken,
        fee: fee,
      } as HistoryToken;
      const mintWallet = this.mintWallet(historyToken.mint, historyToken.unit);
      const mint = mintStore.mints.find((m) => m.url === historyToken.mint);
      if (!mint) {
        throw new Error("mint not found");
      }
      await uIStore.lockMutex();
      try {
        // redeem
        const keysetId = this.getKeyset(historyToken.mint, historyToken.unit);
        const counter = this.keysetCounter(keysetId);
        const privkey = receiveStore.receiveData.p2pkPrivateKey;
        let proofs: Proof[];
        try {
          proofs = await mintWallet.receive(
            receiveStore.receiveData.tokensBase64,
            {
              counter,
              privkey,
              proofsWeHave: mintStore.mintUnitProofs(mint, historyToken.unit),
            }
          );
          this.increaseKeysetCounter(keysetId, proofs.length);
        } catch (error: any) {
          console.error(error);
          this.handleOutputsHaveAlreadyBeenSignedError(keysetId, error);
          throw new Error("Error receiving tokens: " + error);
        }

        p2pkStore.setPrivateKeyUsed(privkey);
        mintStore.removeProofs(proofs);
        mintStore.addProofs(proofs);

        const outputAmount = proofs.reduce((s, t) => (s += t.amount), 0);

        // if token is already in history, set to paid, else add to history
        if (
          tokenStore.historyTokens.find(
            (t) =>
              t.token === receiveStore.receiveData.tokensBase64 && t.amount > 0
          )
        ) {
          tokenStore.setTokenPaid(receiveStore.receiveData.tokensBase64);
        } else {
          // if this is a self-sent token, we will find an outgoing token with the inverse amount
          if (
            tokenStore.historyTokens.find(
              (t) =>
                t.token === receiveStore.receiveData.tokensBase64 &&
                t.amount < 0
            )
          ) {
            tokenStore.setTokenPaid(receiveStore.receiveData.tokensBase64);
          }
          fee = inputAmount - outputAmount;
          historyToken.fee = fee;
          historyToken.amount = outputAmount;
          tokenStore.addPaidToken(historyToken);
        }
        useUiStore().vibrate();
        let message =
          "Received " + uIStore.formatCurrency(outputAmount, historyToken.unit);
        if (fee > 0) {
          message +=
            " (fee: " + uIStore.formatCurrency(fee, historyToken.unit) + ")";
        }
        notifySuccess(message);
      } catch (error: any) {
        console.error(error);
        notifyApiError(error);
        throw error;
      } finally {
        uIStore.unlockMutex();
      }
      // }
    },

    // /mint
    /**
     * Ask the mint to generate an invoice for the given amount
     * Upon paying the request, the mint will credit the wallet with
     * cashu tokens
     */
    requestMint: async function (
      amount: number,
      mintWallet: CashuWallet
    ): Promise<MintQuoteResponse> {
      try {
        // create MintQuotePayload(this.invoiceData.amount) payload
        const payload: MintQuotePayload = {
          amount: amount,
          unit: mintWallet.unit,
        };
        const data = await mintWallet.mint.createMintQuote(payload);
        this.invoiceData.amount = amount;
        this.invoiceData.bolt11 = data.request;
        this.invoiceData.quote = data.quote;
        this.invoiceData.date = currentDateStr();
        this.invoiceData.status = "pending";
        this.invoiceData.mint = mintWallet.mint.mintUrl;
        this.invoiceData.unit = mintWallet.unit;
        this.invoiceData.mintQuote = data;
        this.invoiceHistory.push({
          ...this.invoiceData,
        });
        return data;
      } catch (error: any) {
        console.error(error);
        notifyApiError(error, "Could not request mint");
        throw error;
      } finally {
      }
    },
    mint: async function (invoice: InvoiceHistory, verbose: boolean = true) {
      const proofsStore = useProofsStore();
      const mintStore = useMintsStore();
      const tokenStore = useTokensStore();
      const uIStore = useUiStore();
      const keysetId = this.getKeyset(invoice.mint, invoice.unit);
      await uIStore.lockMutex();
      const mintWallet = this.mintWallet(invoice.mint, invoice.unit);
      const mint = mintStore.mints.find((m) => m.url === invoice.mint);
      if (!mint) {
        throw new Error("mint not found");
      }
      try {
        // first we check if the mint quote is paid
        const mintQuote = await mintWallet.checkMintQuote(invoice.quote);
        invoice.mintQuote = mintQuote;
        console.log("### mintQuote", mintQuote);
        switch (mintQuote.state) {
          case MintQuoteState.PAID:
            break;
          case MintQuoteState.UNPAID:
            if (verbose) {
              notify("Invoice still pending");
            }
            throw new Error("invoice pending.");
          case MintQuoteState.ISSUED:
            throw new Error("invoice already issued.");
          default:
            throw new Error("unknown state.");
        }
        // if (mintQuote.state != MintQuoteState.PAID) {
        //   console.log("### mintQuote not paid yet");
        //   if (verbose) {
        //     notify("Invoice still pending");
        //   }
        //   throw new Error("invoice not paid yet.");
        // }
        const counter = this.keysetCounter(keysetId);
        const proofs = await mintWallet.mintProofs(
          invoice.amount,
          invoice.quote,
          {
            keysetId,
            counter,
            proofsWeHave: mintStore.mintUnitProofs(mint, invoice.unit),
          }
        );
        this.increaseKeysetCounter(keysetId, proofs.length);

        // const proofs = await this.mintApi(split, hash, verbose);
        if (!proofs.length) {
          throw "could not mint";
        }
        mintStore.addProofs(proofs);

        // update UI
        await this.setInvoicePaid(invoice.quote);
        const serializedProofs = proofsStore.serializeProofs(proofs);
        if (serializedProofs == null) {
          throw new Error("could not serialize proofs.");
        }
        tokenStore.addPaidToken({
          amount: invoice.amount,
          token: serializedProofs,
          unit: invoice.unit,
          mint: invoice.mint,
        });

        useInvoicesWorkerStore().removeInvoiceFromChecker(invoice.quote);

        return proofs;
      } catch (error: any) {
        console.error(error);
        if (verbose) {
          notifyApiError(error);
        }
        this.handleOutputsHaveAlreadyBeenSignedError(keysetId, error);
        throw error;
      } finally {
        uIStore.unlockMutex();
      }
    },
    // get a melt quote for the current invoice data
    meltQuoteInvoiceData: async function () {
      // choose active wallet with active mint and unit
      const mintWallet = this.wallet;
      // throw an error if this.payInvoiceData.blocking is true
      if (this.payInvoiceData.blocking) {
        throw new Error("already processing an melt quote.");
      }
      this.payInvoiceData.blocking = true;
      this.payInvoiceData.meltQuote.error = "";
      try {
        const mintStore = useMintsStore();
        if (this.payInvoiceData.input.request == "") {
          throw new Error("no invoice provided.");
        }
        const payload: MeltQuotePayload = {
          unit: mintStore.activeUnit,
          request: this.payInvoiceData.input.request,
        };
        this.payInvoiceData.meltQuote.payload = payload;
        const data = await this.meltQuote(mintWallet, payload.request);
        mintStore.assertMintError(data);
        this.payInvoiceData.meltQuote.response = data;
        return data;
      } catch (error: any) {
        this.payInvoiceData.meltQuote.error = error;
        console.error(error);
        notifyApiError(error);
        throw error;
      } finally {
      }
    },
<<<<<<< HEAD
    meltQuote: async function (wallet: CashuWallet, request: string, mpp_amount: number | undefined = undefined): Promise<MeltQuoteResponse> {
      // const payload: MeltQuotePayload = {
      //   unit: mintStore.activeUnit,
      //   request: this.payInvoiceData.input.request,
      // };
      // this.payInvoiceData.meltQuote.payload = payload;
      // const data = await mintStore.activeMint().api.createMeltQuote(payload);
      // const data = await this.wallet.createMeltQuote(this.payInvoiceData.input.request, { mpp_amount: this.payInvoiceData.input.amount });
=======
    meltQuote: async function (
      wallet: CashuWallet,
      request: string
    ): Promise<MeltQuoteResponse> {
>>>>>>> 804cd4ae
      const mintStore = useMintsStore();
      let options = {};
      if (mpp_amount) {
        options = { mpp: { amount: mpp_amount } };
      }
      const data = await wallet.createMeltQuote(request, options);
      mintStore.assertMintError(data);
      return data;
    },
    meltInvoiceData: async function () {
      if (this.payInvoiceData.invoice == null) {
        throw new Error("no invoice provided.");
      }
      const quote = this.payInvoiceData.meltQuote.response;
      if (quote == null) {
        throw new Error("no quote found.");
      }
      const request = this.payInvoiceData.invoice.bolt11;
      if (
        this.invoiceHistory.find(
          (i) => i.bolt11 === request && i.amount < 0 && i.status === "paid"
        )
      ) {
        notifyError("Invoice already paid.");
        throw new Error("invoice already paid.");
      }

      const mintStore = useMintsStore();
      const mintWallet = this.mintWallet(
        mintStore.activeMintUrl,
        mintStore.activeUnit
      );
      return await this.melt(mintStore.activeProofs, quote, mintWallet);
    },
    melt: async function (
      proofs: WalletProof[],
      quote: MeltQuoteResponse,
      mintWallet: CashuWallet
    ) {
      const uIStore = useUiStore();
      const proofsStore = useProofsStore();
      const mintStore = useMintsStore();
      const tokenStore = useTokensStore();

      console.log("#### pay lightning");
      // if (this.payInvoiceData.invoice == null) {
      //   throw new Error("no invoice provided.");
      // }
      // const invoice = this.payInvoiceData.invoice.bolt11;
      // throw an error if the invoice is already in invoiceHistory
      // if (
      //   this.invoiceHistory.find(
      //     (i) => i.bolt11 === quote.request && i.amount < 0 && i.status === "paid"
      //   )
      // ) {
      //   notifyError("Invoice already paid.");
      //   throw new Error("invoice already paid.");
      // }

      // const quote = this.payInvoiceData.meltQuote.response;
      // if (quote == null) {
      //   throw new Error("no quote found.");
      // }

      const amount = quote.amount + quote.fee_reserve;
      let countChangeOutputs = 0;
      const keysetId = this.getKeyset(mintWallet.mint.mintUrl, mintWallet.unit);
      let keysetCounterIncrease = 0;

      // start melt
      let sendProofs: Proof[] = [];
      try {
        const { keepProofs: keepProofs, sendProofs: _sendProofs } =
          await this.send(proofs, mintWallet, amount, false, true);
        sendProofs = _sendProofs;
        if (sendProofs.length == 0) {
          throw new Error("could not split proofs.");
        }
      } catch (error: any) {
        console.error(error);
        notifyApiError(error, "Payment failed");
        throw error;
      }

      await uIStore.lockMutex();
      try {
        await this.addOutgoingPendingInvoiceToHistory(quote, sendProofs);

        // NUT-08 blank outputs for change
        const counter = this.keysetCounter(keysetId);

        // QUIRK: we increase the keyset counter by sendProofs and the maximum number of possible change outputs
        // this way, in case the user exits the app before meltProofs is completed, the returned change outputs won't cause a "outputs already signed" error
        // if the payment fails, we decrease the counter again
        this.increaseKeysetCounter(keysetId, sendProofs.length);
        if (quote.fee_reserve > 0) {
          countChangeOutputs = Math.ceil(Math.log2(quote.fee_reserve)) || 1;
          this.increaseKeysetCounter(keysetId, countChangeOutputs);
          keysetCounterIncrease += countChangeOutputs;
        }

        uIStore.triggerActivityOrb();

        // NOTE: if the user exits the app while we're in the API call, JS will emit an error that we would catch below!
        // We have to handle that case in the catch block below
        const data = await mintWallet.meltProofs(quote, sendProofs, {
          keysetId,
          counter,
        });

        if (data.quote.state != MeltQuoteState.PAID) {
          throw new Error("Invoice not paid.");
        }
        let amount_paid = amount - proofsStore.sumProofs(data.change);
        useUiStore().vibrate();

        notifySuccess(
          "Paid " +
            uIStore.formatCurrency(amount_paid, mintWallet.unit) +
            " via Lightning"
        );
        console.log("#### pay lightning: token paid");
        // delete spent tokens from db
        mintStore.removeProofs(sendProofs);

        // NUT-08 get change
        if (data.change != null) {
          const changeProofs = data.change;
          console.log(
            "## Received change: " + proofsStore.sumProofs(changeProofs)
          );
          mintStore.addProofs(changeProofs);
        }

        tokenStore.addPaidToken({
          amount: -amount_paid,
          token: proofsStore.serializeProofs(sendProofs),
          unit: mintWallet.unit,
          mint: mintWallet.mint.mintUrl,
        });

        this.updateInvoiceInHistory(quote, {
          status: "paid",
          amount: -amount_paid,
        });

        this.payInvoiceData.invoice = { sat: 0, memo: "", bolt11: "" };
        this.payInvoiceData.show = false;
        return data;
      } catch (error: any) {
        if (isUnloading) {
          // NOTE: An error is thrown when the user exits the app while the payment is in progress.
          // do not handle the error if the user exits the app
          throw error;
        }
        // get quote and check state
        const mintQuote = await mintWallet.mint.checkMeltQuote(quote.quote);
        if (
          mintQuote.state == MeltQuoteState.PAID ||
          mintQuote.state == MeltQuoteState.PENDING
        ) {
          console.log(
            "### melt: error, but quote is paid or pending. not rolling back."
          );
          throw error;
        }
        // roll back proof management and keyset counter
        proofsStore.setReserved(sendProofs, false);
        this.increaseKeysetCounter(keysetId, -keysetCounterIncrease);
        this.removeOutgoingInvoiceFromHistory(quote.quote);

        console.error(error);
        this.handleOutputsHaveAlreadyBeenSignedError(keysetId, error);
        notifyApiError(error, "Payment failed");
        throw error;
      } finally {
        uIStore.unlockMutex();
      }
    },
    getProofState: async function (proofs: Proof[]) {
      const mintStore = useMintsStore();
      const enc = new TextEncoder();
      const Ys = proofs.map((p) =>
        hashToCurve(enc.encode(p.secret)).toHex(true)
      );
      const payload = { Ys: Ys };
      const { states } = await new CashuMint(mintStore.activeMintUrl).check(
        payload
      );
      return states;
    },
    // /check
    checkProofsSpendable: async function (
      proofs: Proof[],
      wallet: CashuWallet,
      update_history = false
    ) {
      /*
      checks with the mint whether an array of proofs is still
      spendable or already invalidated
      */
      const mintStore = useMintsStore();
      const uIStore = useUiStore();
      const proofsStore = useProofsStore();
      const tokenStore = useTokensStore();
      if (proofs.length == 0) {
        return;
      }
      const enc = new TextEncoder();
      try {
        uIStore.triggerActivityOrb();
        const proofStates = await wallet.checkProofsStates(proofs);
        const spentProofsStates = proofStates.filter(
          (p) => p.state == CheckStateEnum.SPENT
        );
        const spentProofs = proofs.filter((p) =>
          spentProofsStates.find(
            (s) => s.Y == hashToCurve(enc.encode(p.secret)).toHex(true)
          )
        );
        if (spentProofs.length) {
          mintStore.removeProofs(spentProofs);
          // update UI
          const serializedProofs = proofsStore.serializeProofs(spentProofs);
          if (serializedProofs == null) {
            throw new Error("could not serialize proofs.");
          }
          if (update_history) {
            tokenStore.addPaidToken({
              amount: -proofsStore.sumProofs(spentProofs),
              token: serializedProofs,
              unit: wallet.unit,
              mint: wallet.mint.mintUrl,
            });
          }
        }
      } catch (error: any) {
        console.error(error);
        notifyApiError(error);
        throw error;
      }
    },
    onTokenPaid: async function (historyToken: HistoryToken) {
      const sendTokensStore = useSendTokensStore();
      const uIStore = useUiStore();
      const tokenJson = token.decode(historyToken.token);
      const mintStore = useMintsStore();
      const settingsStore = useSettingsStore();
      if (!settingsStore.checkSentTokens) {
        console.log(
          "settingsStore.checkSentTokens is disabled, skipping token check"
        );
        return;
      }
      const mint = mintStore.mints.find((m) => m.url === historyToken.mint);
      if (!mint) {
        throw new Error("mint not found");
      }
      if (
        !settingsStore.useWebsockets ||
        !mint.info?.nuts[17]?.supported ||
        !mint.info?.nuts[17]?.supported.find(
          (s) =>
            s.method == "bolt11" &&
            s.unit == historyToken.unit &&
            s.commands.indexOf("proof_state") != -1
        )
      ) {
        console.log(
          "Websockets not supported, kicking off token check worker."
        );
        useWorkersStore().checkTokenSpendableWorker(historyToken);
        return;
      }
      try {
        if (tokenJson == undefined) {
          throw new Error("no tokens provided.");
        }
        const proofs = token.getProofs(tokenJson);
        const oneProof = [proofs[0]];
        this.activeWebsocketConnections++;
        uIStore.triggerActivityOrb();
        const unsub = await this.wallet.onProofStateUpdates(
          oneProof,
          async (proofState: ProofState) => {
            console.log(`Websocket: proof state updated: ${proofState.state}`);
            if (proofState.state == CheckStateEnum.SPENT) {
              const tokenSpent = await this.checkTokenSpendable(historyToken);
              if (tokenSpent) {
                sendTokensStore.showSendTokens = false;
                unsub();
              }
            }
          },
          async (error: any) => {
            console.error(error);
            notifyApiError(error);
            throw error;
          }
        );
      } catch (error) {
        console.error(
          "Error in websocket subscription. Starting invoices worker.",
          error
        );
        useWorkersStore().checkTokenSpendableWorker(historyToken);
      } finally {
        this.activeWebsocketConnections--;
      }
    },
    checkTokenSpendable: async function (
      historyToken: HistoryToken,
      verbose: boolean = true
    ) {
      /*
      checks whether a base64-encoded token (from the history table) has been spent already.
      if it is spent, the appropraite entry in the history table is set to paid.
      */
      const uIStore = useUiStore();
      const mintStore = useMintsStore();
      const tokenStore = useTokensStore();
      const proofsStore = useProofsStore();

      const tokenJson = token.decode(historyToken.token);
      if (tokenJson == undefined) {
        throw new Error("no tokens provided.");
      }
      const proofs = token.getProofs(tokenJson);
      const mintWallet = this.mintWallet(historyToken.mint, historyToken.unit);

      const mint = mintStore.mints.find((m) => m.url === historyToken.mint);
      if (!mint) {
        throw new Error("mint not found");
      }
      const spentProofs = await this.checkProofsSpendable(proofs, mintWallet);
      if (spentProofs != undefined && spentProofs.length == proofs.length) {
        // all proofs are spent, set token to paid
        tokenStore.setTokenPaid(historyToken.token);
      } else if (
        spentProofs != undefined &&
        spentProofs.length &&
        spentProofs.length < proofs.length
      ) {
        // not all proofs are spent, we remove the spent part of the token from the history
        const spentAmount = proofsStore.sumProofs(spentProofs);
        const serializedSpentProofs = proofsStore.serializeProofs(spentProofs);
        const unspentProofs = proofs.filter(
          (p) => !spentProofs.find((sp) => sp.secret === p.secret)
        );
        const unspentAmount = proofsStore.sumProofs(unspentProofs);
        const serializedUnspentProofs =
          proofsStore.serializeProofs(unspentProofs);

        if (serializedSpentProofs && serializedUnspentProofs) {
          const historyToken2 = tokenStore.editHistoryToken(
            historyToken.token,
            {
              newAmount: spentAmount,
              newStatus: "paid",
              newToken: serializedSpentProofs,
            }
          );
          // add all unspent proofs back to the history
          // QUICK: we use the historyToken object here because we don't know if the transaction is incoming or outgoing (we don't know the sign of the amount)
          if (historyToken2) {
            tokenStore.addPendingToken({
              amount: unspentAmount * Math.sign(historyToken2.amount),
              token: serializedUnspentProofs,
              unit: historyToken2.unit,
              mint: historyToken2.mint,
            });
          }
        }
      }
      if (spentProofs != undefined && spentProofs.length) {
        useUiStore().vibrate();
        const proofStore = useProofsStore();
        notifySuccess(
          "Sent " +
            uIStore.formatCurrency(
              proofStore.sumProofs(spentProofs),
              historyToken.unit
            )
        );
      } else {
        console.log("### token not paid yet");
        if (verbose) {
          notify("Token still pending");
        }
        return false;
      }
      return true;
    },
    mintOnPaid: async function (
      quote: string,
      verbose = true,
      kickOffInvoiceChecker = true,
      hideInvoiceDetailsOnMint = true
    ) {
      const mintStore = useMintsStore();
      const settingsStore = useSettingsStore();
      if (!settingsStore.checkIncomingInvoices) {
        console.log(
          "settingsStore.checkIncomingInvoices is disabled, skipping invoice check"
        );
        return;
      }
      const invoice = this.invoiceHistory.find((i) => i.quote === quote);
      if (!invoice) {
        throw new Error("invoice not found");
      }
      const mintWallet = this.mintWallet(invoice.mint, invoice.unit);
      const mint = mintStore.mints.find((m) => m.url === invoice.mint);

      if (!mint) {
        throw new Error("mint not found");
      }
      // add to checker before we try a websocket
      if (kickOffInvoiceChecker) {
        if (useSettingsStore().periodicallyCheckIncomingInvoices) {
          console.log(`Adding quote ${quote} to long-polling checker.`);
          useInvoicesWorkerStore().addInvoiceToChecker(quote);
        } else if (useSettingsStore().checkIncomingInvoices) {
          console.log(`Adding quote ${quote} to old worker checker.`);
          useWorkersStore().invoiceCheckWorker(quote);
        }
      }

      if (
        !settingsStore.useWebsockets ||
        !mint.info?.nuts[17]?.supported ||
        !mint.info?.nuts[17]?.supported.find(
          (s) =>
            s.method == "bolt11" &&
            s.unit == invoice.unit &&
            s.commands.indexOf("bolt11_mint_quote") != -1
        )
      ) {
        console.log("Websockets not supported.");
        return;
      }
      const uIStore = useUiStore();
      try {
        this.activeWebsocketConnections++;
        uIStore.triggerActivityOrb();
        const unsub = await mintWallet.onMintQuotePaid(
          quote,
          async (mintQuoteResponse: MintQuoteResponse) => {
            console.log("Websocket: mint quote paid.");
            let proofs;
            try {
              proofs = await this.mint(invoice, false);
            } catch (error: any) {
              console.error(error);
              // notifyApiError(error);
              throw error;
            }

            if (hideInvoiceDetailsOnMint) {
              uIStore.showInvoiceDetails = false;
            }
            useUiStore().vibrate();
            notifySuccess(
              "Received " +
                uIStore.formatCurrency(invoice.amount, invoice.unit) +
                " via Lightning"
            );
            unsub();
            return proofs;
          },
          async (error: any) => {
            if (verbose) {
              notifyApiError(error);
            }
            console.log("Invoice still pending", invoice.quote);
            throw error;
          }
        );
      } catch (error) {
        console.log("Error in websocket subscription", error);
      } finally {
        this.activeWebsocketConnections--;
      }
    },
    checkInvoice: async function (
      quote: string,
      verbose = true,
      hideInvoiceDetailsOnMint = true
    ) {
      const uIStore = useUiStore();
      uIStore.triggerActivityOrb();
      const mintStore = useMintsStore();
      const invoice = this.invoiceHistory.find((i) => i.quote === quote);
      if (!invoice) {
        throw new Error("invoice not found");
      }
      const mintWallet = this.mintWallet(invoice.mint, invoice.unit);
      const mint = mintStore.mints.find((m) => m.url === invoice.mint);
      if (!mint) {
        throw new Error("mint not found");
      }
      try {
        // check the state first
        const state = (await mintWallet.checkMintQuote(quote)).state;
        if (state == MintQuoteState.ISSUED) {
          this.setInvoicePaid(invoice.quote);
          return;
        }
        if (state != MintQuoteState.PAID) {
          console.log("### mintQuote not paid yet");
          if (verbose) {
            notify("Invoice still pending");
          }
          throw new Error(`invoice state not paid: ${state}`);
        }
        const proofs = await this.mint(invoice, verbose);
        if (hideInvoiceDetailsOnMint) {
          uIStore.showInvoiceDetails = false;
        }
        useUiStore().vibrate();
        notifySuccess(
          "Received " +
            uIStore.formatCurrency(invoice.amount, invoice.unit) +
            " via Lightning"
        );
        return proofs;
      } catch (error) {
        // if (verbose) {
        //   notify("Invoice still pending");
        // }
        console.log("Invoice still pending", invoice.quote);
        throw error;
      }
    },
    checkOutgoingInvoice: async function (quote: string, verbose = true) {
      const uIStore = useUiStore();
      const mintStore = useMintsStore();
      const invoice = this.invoiceHistory.find((i) => i.quote === quote);
      if (!invoice) {
        throw new Error("invoice not found");
      }
      const mintWallet = this.mintWallet(invoice.mint, invoice.unit);
      const mint = mintStore.mints.find((m) => m.url === invoice.mint);
      if (!mint) {
        throw new Error("mint not found");
      }
      const proofs: Proof[] = mintStore.proofs.filter((p) => p.quote === quote);
      try {
        // this is an outgoing invoice, we first do a getMintQuote to check if the invoice is paid
        const mintQuote = await mintWallet.mint.checkMeltQuote(quote);
        if (mintQuote.state == MeltQuoteState.PENDING) {
          console.log("### mintQuote not paid yet");
          if (verbose) {
            notify("Invoice still pending");
          }
          throw new Error("invoice not paid yet.");
        } else if (mintQuote.state == MeltQuoteState.UNPAID) {
          // we assume that the payment failed and we unset the proofs as reserved
          useProofsStore().setReserved(proofs, false);
          this.removeOutgoingInvoiceFromHistory(quote);
          notifyWarning("Lightning payment failed");
        } else if (mintQuote.state == MeltQuoteState.PAID) {
          // if the invoice is paid, we check if all proofs are spent and if so, we invalidate them and set the invoice state in the history to "paid"
          const spentProofs = await this.checkProofsSpendable(
            proofs,
            mintWallet,
            true
          );
          if (spentProofs != undefined && spentProofs.length == proofs.length) {
            mintStore.removeProofs(proofs);
            useUiStore().vibrate();
            notifySuccess(
              "Sent " +
                uIStore.formatCurrency(
                  useProofsStore().sumProofs(proofs),
                  invoice.unit
                )
            );
          }
          // set invoice in history to paid
          this.setInvoicePaid(quote);
        }
      } catch (error: any) {
        if (verbose) {
          notifyApiError(error);
        }
        console.log("Could not check quote", invoice.quote, error);
        throw error;
      }
    },
    ////////////// UI HELPERS //////////////
    addOutgoingPendingInvoiceToHistory: function (
      quote: MeltQuoteResponse,
      sendProofs: Proof[]
    ) {
      const proofsStore = useProofsStore();
      proofsStore.setReserved(sendProofs, true, quote.quote);
      const mintStore = useMintsStore();
      this.invoiceHistory.push({
        amount: -(quote.amount + quote.fee_reserve),
        bolt11: this.payInvoiceData.input.request,
        quote: quote.quote,
        memo: "Outgoing invoice",
        date: currentDateStr(),
        status: "pending",
        mint: mintStore.activeMintUrl,
        unit: mintStore.activeUnit,
      });
    },
    removeOutgoingInvoiceFromHistory: function (quote: string) {
      const index = this.invoiceHistory.findIndex((i) => i.quote === quote);
      if (index >= 0) {
        this.invoiceHistory.splice(index, 1);
      }
    },
    updateInvoiceInHistory: function (
      quote: MeltQuoteResponse,
      options?: { status?: "pending" | "paid"; amount?: number }
    ) {
      this.invoiceHistory
        .filter((i) => i.quote === quote.quote)
        .forEach((i) => {
          if (options) {
            if (options.status) {
              i.status = options.status;
            }
            if (options.amount) {
              i.amount = options.amount;
            }
          }
        });
    },
    checkPendingTokens: async function (verbose: boolean = true) {
      const tokenStore = useTokensStore();
      const last_n = 5;
      let i = 0;
      // invert for loop
      for (const t of tokenStore.historyTokens.slice().reverse()) {
        if (i >= last_n) {
          break;
        }
        if (t.status === "pending" && t.amount < 0 && t.token) {
          console.log("### checkPendingTokens", t.token);
          this.checkTokenSpendable(t, verbose);
          i += 1;
        }
      }
    },
    handleBolt11Invoice: async function () {
      this.payInvoiceData.show = true;
      let invoice;
      try {
        invoice = bolt11Decoder.decode(this.payInvoiceData.input.request);
      } catch (error) {
        notifyWarning("Failed to decode invoice", undefined, 3000);
        this.payInvoiceData.show = false;
        throw error;
      }
      let cleanInvoice = {
        bolt11: invoice.paymentRequest,
        memo: "",
        msat: 0,
        sat: 0,
        fsat: 0,
        hash: "",
        description: "",
        timestamp: 0,
        expireDate: "",
        expired: false,
      };
      _.each(invoice.sections, (tag) => {
        if (_.isObject(tag) && _.has(tag, "name")) {
          if (tag.name === "amount") {
            cleanInvoice.msat = tag.value;
            cleanInvoice.sat = tag.value / 1000;
            cleanInvoice.fsat = cleanInvoice.sat;
          } else if (tag.name === "payment_hash") {
            cleanInvoice.hash = tag.value;
          } else if (tag.name === "description") {
            cleanInvoice.description = tag.value;
          } else if (tag.name === "timestamp") {
            cleanInvoice.timestamp = tag.value;
          } else if (tag.name === "expiry") {
            var expireDate = new Date(
              (cleanInvoice.timestamp + tag.value) * 1000
            );
            cleanInvoice.expireDate = date.formatDate(
              expireDate,
              "YYYY-MM-DDTHH:mm:ss.SSSZ"
            );
            cleanInvoice.expired = false; // TODO
          }
        }
      });

      this.payInvoiceData.invoice = Object.freeze(cleanInvoice);
      // get quote for this request
      await this.meltQuoteInvoiceData();
    },
    handleCashuToken: function () {
      this.payInvoiceData.show = false;
      receiveStore.showReceiveTokens = true;
    },
    handleP2PK: function (req: string) {
      const sendTokenStore = useSendTokensStore();
      sendTokenStore.sendData.p2pkPubkey = req;
      sendTokenStore.showSendTokens = true;
      sendTokenStore.showLockInput = true;
    },
    handlePaymentRequest: async function (req: string) {
      const prStore = usePRStore();
      await prStore.decodePaymentRequest(req);
    },
    decodeRequest: async function (req: string) {
      const p2pkStore = useP2PKStore();
      req = req.trim();
      this.payInvoiceData.input.request = req;
      if (req.toLowerCase().startsWith("lnbc")) {
        this.payInvoiceData.input.request = req;
        await this.handleBolt11Invoice();
      } else if (req.toLowerCase().startsWith("lightning:")) {
        this.payInvoiceData.input.request = req.slice(10);
        await this.handleBolt11Invoice();
      } else if (req.startsWith("bitcoin:")) {
        const lightningInvoice = req.match(/lightning=([^&]+)/);
        if (lightningInvoice) {
          this.payInvoiceData.input.request = lightningInvoice[1];
          await this.handleBolt11Invoice();
        }
      } else if (req.toLowerCase().startsWith("lnurl:")) {
        this.payInvoiceData.input.request = req.slice(6);
        await this.lnurlPayFirst(this.payInvoiceData.input.request);
      } else if (req.indexOf("lightning=lnurl1") !== -1) {
        this.payInvoiceData.input.request = req
          .split("lightning=")[1]
          .split("&")[0];
        await this.lnurlPayFirst(this.payInvoiceData.input.request);
      } else if (
        req.toLowerCase().startsWith("lnurl1") ||
        req.match(/[\w.+-~_]+@[\w.+-~_]/)
      ) {
        this.payInvoiceData.input.request = req;
        await this.lnurlPayFirst(this.payInvoiceData.input.request);
      } else if (req.startsWith("cashuA") || req.startsWith("cashuB")) {
        // parse cashu tokens from a pasted token
        receiveStore.receiveData.tokensBase64 = req;
        this.handleCashuToken();
      } else if (req.indexOf("token=cashu") !== -1) {
        // parse cashu tokens from a URL like https://example.com#token=cashu...
        const token = req.slice(req.indexOf("token=cashu") + 6);
        receiveStore.receiveData.tokensBase64 = token;
        this.handleCashuToken();
      } else if (p2pkStore.isValidPubkey(req)) {
        this.handleP2PK(req);
      } else if (req.startsWith("http")) {
        const mintStore = useMintsStore();
        mintStore.addMintData = { url: req, nickname: "" };
      } else if (req.startsWith("creqA")) {
        await this.handlePaymentRequest(req);
      }
      const uiStore = useUiStore();
      uiStore.closeDialogs();
    },
    fetchBitcoinPriceUSD: async function () {
      var { data } = await axios.get(
        "https://api.coinbase.com/v2/exchange-rates?currency=BTC"
      );
      return data.data.rates.USD;
    },
    lnurlPayFirst: async function (address: string) {
      var host;
      var data;
      if (address.split("@").length == 2) {
        let [user, lnaddresshost] = address.split("@");
        host = `https://${lnaddresshost}/.well-known/lnurlp/${user}`;
        const resp = await axios.get(host); // Moved it here: we don't want 2 potential calls
        data = resp.data;
      } else if (address.toLowerCase().slice(0, 6) === "lnurl1") {
        let decoded = bech32.decode(address, 20000);
        const words = bech32.fromWords(decoded.words);
        const uint8Array = new Uint8Array(words);
        host = new TextDecoder().decode(uint8Array);

        const resp = await axios.get(host);
        data = resp.data;
      }
      if (host == undefined) {
        notifyError("Invalid LNURL", "LNURL Error");
        return;
      }
      if (data.tag == "payRequest") {
        this.payInvoiceData.lnurlpay = data;
        this.payInvoiceData.lnurlpay.domain = host
          .split("https://")[1]
          .split("/")[0];
        if (
          this.payInvoiceData.lnurlpay.maxSendable ==
          this.payInvoiceData.lnurlpay.minSendable
        ) {
          this.payInvoiceData.input.amount =
            this.payInvoiceData.lnurlpay.maxSendable / 1000;
        }
        this.payInvoiceData.invoice = null;
        this.payInvoiceData.input = {
          request: "",
          amount: null,
          comment: "",
          quote: "",
        };
        this.payInvoiceData.show = true;
      }
    },
    lnurlPaySecond: async function () {
      const mintStore = useMintsStore();
      let amount = this.payInvoiceData.input.amount;
      if (amount == null) {
        notifyError("No amount", "LNURL Error");
        return;
      }
      if (this.payInvoiceData.lnurlpay == null) {
        notifyError("No LNURL data", "LNURL Error");
        return;
      }
      if (
        this.payInvoiceData.lnurlpay.tag == "payRequest" &&
        this.payInvoiceData.lnurlpay.minSendable <= amount * 1000 &&
        this.payInvoiceData.lnurlpay.maxSendable >= amount * 1000
      ) {
        if (mintStore.activeUnit == "usd") {
          try {
            var priceUsd = await this.fetchBitcoinPriceUSD();
          } catch (e) {
            notifyError(
              "Couldn't get Bitcoin price",
              "fetchBitcoinPriceUSD Error"
            );
            return;
          }

          const satPrice = 1 / (priceUsd / 1e8);
          const usdAmount = amount;
          amount = Math.floor(usdAmount * satPrice);
        }
        var { data } = await axios.get(
          `${this.payInvoiceData.lnurlpay.callback}?amount=${amount * 1000}`
        );
        // check http error
        if (data.status == "ERROR") {
          notifyError(data.reason, "LNURL Error");
          return;
        }
        await this.decodeRequest(data.pr);
      }
    },
    initializeMnemonic: function () {
      if (this.mnemonic == "") {
        this.mnemonic = generateMnemonic(wordlist);
      }
      return this.mnemonic;
    },
    handleOutputsHaveAlreadyBeenSignedError: function (
      keysetId: string,
      error: any
    ) {
      if (error.message.includes("outputs have already been signed")) {
        this.increaseKeysetCounter(keysetId, 10);
        notify("Please try again.");
        return true;
      }
      return false;
    },
  },
});<|MERGE_RESOLUTION|>--- conflicted
+++ resolved
@@ -710,7 +710,6 @@
       } finally {
       }
     },
-<<<<<<< HEAD
     meltQuote: async function (wallet: CashuWallet, request: string, mpp_amount: number | undefined = undefined): Promise<MeltQuoteResponse> {
       // const payload: MeltQuotePayload = {
       //   unit: mintStore.activeUnit,
@@ -719,12 +718,6 @@
       // this.payInvoiceData.meltQuote.payload = payload;
       // const data = await mintStore.activeMint().api.createMeltQuote(payload);
       // const data = await this.wallet.createMeltQuote(this.payInvoiceData.input.request, { mpp_amount: this.payInvoiceData.input.amount });
-=======
-    meltQuote: async function (
-      wallet: CashuWallet,
-      request: string
-    ): Promise<MeltQuoteResponse> {
->>>>>>> 804cd4ae
       const mintStore = useMintsStore();
       let options = {};
       if (mpp_amount) {
@@ -843,8 +836,8 @@
 
         notifySuccess(
           "Paid " +
-            uIStore.formatCurrency(amount_paid, mintWallet.unit) +
-            " via Lightning"
+          uIStore.formatCurrency(amount_paid, mintWallet.unit) +
+          " via Lightning"
         );
         console.log("#### pay lightning: token paid");
         // delete spent tokens from db
@@ -1104,10 +1097,10 @@
         const proofStore = useProofsStore();
         notifySuccess(
           "Sent " +
-            uIStore.formatCurrency(
-              proofStore.sumProofs(spentProofs),
-              historyToken.unit
-            )
+          uIStore.formatCurrency(
+            proofStore.sumProofs(spentProofs),
+            historyToken.unit
+          )
         );
       } else {
         console.log("### token not paid yet");
@@ -1189,8 +1182,8 @@
             useUiStore().vibrate();
             notifySuccess(
               "Received " +
-                uIStore.formatCurrency(invoice.amount, invoice.unit) +
-                " via Lightning"
+              uIStore.formatCurrency(invoice.amount, invoice.unit) +
+              " via Lightning"
             );
             unsub();
             return proofs;
@@ -1247,8 +1240,8 @@
         useUiStore().vibrate();
         notifySuccess(
           "Received " +
-            uIStore.formatCurrency(invoice.amount, invoice.unit) +
-            " via Lightning"
+          uIStore.formatCurrency(invoice.amount, invoice.unit) +
+          " via Lightning"
         );
         return proofs;
       } catch (error) {
@@ -1298,10 +1291,10 @@
             useUiStore().vibrate();
             notifySuccess(
               "Sent " +
-                uIStore.formatCurrency(
-                  useProofsStore().sumProofs(proofs),
-                  invoice.unit
-                )
+              uIStore.formatCurrency(
+                useProofsStore().sumProofs(proofs),
+                invoice.unit
+              )
             );
           }
           // set invoice in history to paid
