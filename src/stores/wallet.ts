import { defineStore } from "pinia";
import { currentDateStr } from "src/js/utils";
import { useMintsStore, WalletProof, MintClass, Mint } from "./mints";
import { useLocalStorage } from "@vueuse/core";
import { useProofsStore } from "./proofs";
import { HistoryToken, useTokensStore } from "./tokens";
import { useReceiveTokensStore } from "./receiveTokensStore";
import { useUiStore } from "src/stores/ui";
import { useP2PKStore } from "src/stores/p2pk";
import { useSendTokensStore } from "src/stores/sendTokensStore";
import { usePRStore } from "./payment-request";
import { useWorkersStore } from "./workers";
import { useInvoicesWorkerStore } from "./invoicesWorker";

import * as _ from "underscore";
import token from "src/js/token";
import {
  notifyApiError,
  notifyError,
  notifySuccess,
  notifyWarning,
  notify,
} from "src/js/notify";
import {
  CashuMint,
  CashuWallet,
  Proof,
  MintQuotePayload,
  MeltQuotePayload,
  MeltQuoteResponse,
  CheckStateEnum,
  MeltQuoteState,
  MintQuoteState,
  PaymentRequest,
  PaymentRequestTransportType,
  PaymentRequestTransport,
  decodePaymentRequest,
  MintQuoteResponse,
  ProofState,
} from "@cashu/cashu-ts";
import { hashToCurve } from "@cashu/crypto/modules/common";
// @ts-ignore
import * as bolt11Decoder from "light-bolt11-decoder";
import { bech32 } from "bech32";
import axios from "axios";
import { date } from "quasar";

// bip39 requires Buffer
// import { Buffer } from 'buffer';
// window.Buffer = Buffer;
import { generateMnemonic, mnemonicToSeedSync } from "@scure/bip39";
import { wordlist } from "@scure/bip39/wordlists/english";
import { useSettingsStore } from "./settings";
import { usePriceStore } from "./price";
import { useI18n } from "vue-i18n";
// HACK: this is a workaround so that the catch block in the melt function does not throw an error when the user exits the app
// before the payment is completed. This is necessary because the catch block in the melt function would otherwise remove all
// quotes from the invoiceHistory and the user would not be able to pay the invoice again after reopening the app.
let isUnloading = false;
window.addEventListener("beforeunload", () => {
  isUnloading = true;
});

type Invoice = {
  amount: number;
  bolt11: string;
  quote: string;
  memo: string;
};

export type InvoiceHistory = Invoice & {
  date: string;
  status: "pending" | "paid";
  mint: string;
  unit: string;
  mintQuote?: MintQuoteResponse;
  meltQuote?: MeltQuoteResponse;
};

type KeysetCounter = {
  id: string;
  counter: number;
};

const receiveStore = useReceiveTokensStore();
const tokenStore = useTokensStore();
const proofsStore = useProofsStore();

export const useWalletStore = defineStore("wallet", {
  state: () => {
    const { t } = useI18n();
    return {
      t: t,
      mnemonic: useLocalStorage("cashu.mnemonic", ""),
      invoiceHistory: useLocalStorage(
        "cashu.invoiceHistory",
        [] as InvoiceHistory[]
      ),
      keysetCounters: useLocalStorage(
        "cashu.keysetCounters",
        [] as KeysetCounter[]
      ),
      oldMnemonicCounters: useLocalStorage(
        "cashu.oldMnemonicCounters",
        [] as { mnemonic: string; keysetCounters: KeysetCounter[] }[]
      ),
      invoiceData: {} as InvoiceHistory,
      activeWebsocketConnections: 0,
      payInvoiceData: {
        blocking: false,
        bolt11: "",
        show: false,
        meltQuote: {
          payload: {
            unit: "",
            request: "",
          } as MeltQuotePayload,
          response: {
            quote: "",
            amount: 0,
            fee_reserve: 0,
          } as MeltQuoteResponse,
          error: "",
        },
        invoice: {
          sat: 0,
          memo: "",
          bolt11: "",
        } as { sat: number; memo: string; bolt11: string } | null,
        lnurlpay: {
          domain: "",
          callback: "",
          minSendable: 0,
          maxSendable: 0,
          metadata: {},
          successAction: {},
          routes: [],
          tag: "",
        },
        lnurlauth: {},
        input: {
          request: "",
          amount: undefined,
          comment: "",
          quote: "",
        } as {
          request: string;
          amount: number | undefined;
          comment: string;
          quote: string;
        },
      },
    };
  },
  getters: {
    wallet() {
      const mints = useMintsStore();
      const mint = new CashuMint(mints.activeMintUrl);
      if (this.mnemonic == "") {
        this.mnemonic = generateMnemonic(wordlist);
      }
      const mnemonic: string = this.mnemonic;
      const bip39Seed = mnemonicToSeedSync(mnemonic);
      const wallet = new CashuWallet(mint, {
        keys: mints.activeKeys,
        keysets: mints.activeKeysets,
        mintInfo: mints.activeInfo,
        bip39seed: bip39Seed,
        unit: mints.activeUnit,
      });
      return wallet;
    },
    seed(): Uint8Array {
      return mnemonicToSeedSync(this.mnemonic);
    },
  },
  actions: {
    mintWallet(url: string, unit: string): CashuWallet {
      // short-lived wallet for mint operations
      // note: the unit of the wallet will be activeUnit by default,
      // overwrite wallet.unit if needed
      const mints = useMintsStore();
      const storedMint = mints.mints.find((m) => m.url === url);
      if (!storedMint) {
        throw new Error("mint not found");
      }
      const unitKeysets = mints.mintUnitKeysets(storedMint, unit);
      const mint = new CashuMint(url);
      if (this.mnemonic == "") {
        this.mnemonic = generateMnemonic(wordlist);
      }
      const mnemonic: string = this.mnemonic;
      const bip39Seed = mnemonicToSeedSync(mnemonic);
      const wallet = new CashuWallet(mint, {
        keys: storedMint.keys,
        keysets: unitKeysets,
        mintInfo: storedMint.info,
        bip39seed: bip39Seed,
        unit: unit,
      });
      return wallet;
    },
    mnemonicToSeedSync: function (mnemonic: string): Uint8Array {
      return mnemonicToSeedSync(mnemonic);
    },
    newMnemonic: function () {
      // store old mnemonic and keysetCounters
      const oldMnemonicCounters = this.oldMnemonicCounters;
      const keysetCounters = this.keysetCounters;
      oldMnemonicCounters.push({ mnemonic: this.mnemonic, keysetCounters });
      this.keysetCounters = [];
      this.mnemonic = generateMnemonic(wordlist);
    },
    keysetCounter: function (id: string) {
      const keysetCounter = this.keysetCounters.find((c) => c.id === id);
      if (keysetCounter) {
        return keysetCounter.counter;
      } else {
        this.keysetCounters.push({ id, counter: 1 });
        return 1;
      }
    },
    increaseKeysetCounter: function (id: string, by: number) {
      const keysetCounter = this.keysetCounters.find((c) => c.id === id);
      if (keysetCounter) {
        keysetCounter.counter += by;
      } else {
        const newCounter = { id, counter: by } as KeysetCounter;
        this.keysetCounters.push(newCounter);
      }
    },
    getKeyset(
      mintUrl: string | null = null,
      unit: string | null = null
    ): string {
      unit = unit || useMintsStore().activeUnit;
      mintUrl = mintUrl || useMintsStore().activeMintUrl;
      const mint = useMintsStore().mints.find((m) => m.url === mintUrl);
      if (!mint) {
        throw new Error("mint not found");
      }
      const mintClass = new MintClass(mint);
      // const mintStore = useMintsStore();
      const keysets = mint.keysets;
      if (keysets == null || keysets.length == 0) {
        throw new Error("no keysets found.");
      }
      const unitKeysets = mintClass.unitKeysets(unit);
      if (unitKeysets == null || unitKeysets.length == 0) {
        console.error("no keysets found for unit", unit);
        throw new Error("no keysets found for unit");
      }
      // select the keyset id
      // const keyset_id = unitKeysets[0].id;
      // rules for selection:
      // - filter all keysets that are active=true
      // - order by id (whether it is hex or base64)
      // - order by input_fee_ppk (ascending) TODO: this is not implemented yet
      // - select the first one
      const activeKeysets = unitKeysets.filter((k) => k.active);
      const hexKeysets = activeKeysets.filter((k) => k.id.startsWith("00"));
      const base64Keysets = activeKeysets.filter((k) => !k.id.startsWith("00"));
      const sortedKeysets = hexKeysets.concat(base64Keysets);
      // const sortedKeysets = _.sortBy(activeKeysets, k => [k.id, k.input_fee_ppk])
      if (sortedKeysets.length == 0) {
        console.error("no active keysets found for unit", unit);
        throw new Error("no active keysets found for unit");
      }
      const keyset_id = sortedKeysets[0].id;
      // const keys = mint.keys.find((k) => k.id === keyset_id);
      // if (keys) {
      //   this.wallet.keys = keys;
      // }
      return keyset_id;
    },
    /**
     * Sets an invoice status to paid
     */
    setInvoicePaid(quoteId: string) {
      const invoice = this.invoiceHistory.find((i) => i.quote === quoteId);
      if (!invoice) return;
      invoice.status = "paid";
    },
    splitAmount: function (value: number) {
      // returns optimal 2^n split
      const chunks: Array<number> = [];
      for (let i = 0; i < 32; i++) {
        const mask: number = 1 << i;
        if ((value & mask) !== 0) {
          chunks.push(Math.pow(2, i));
        }
      }
      return chunks;
    },
    coinSelectSpendBase64: function (
      proofs: WalletProof[],
      amount: number
    ): WalletProof[] {
      const base64Proofs = proofs.filter((p) => !p.id.startsWith("00"));
      if (base64Proofs.length > 0) {
        base64Proofs.sort((a, b) => b.amount - a.amount);
        let sum = 0;
        let selectedProofs: WalletProof[] = [];
        for (let i = 0; i < base64Proofs.length; i++) {
          const proof = base64Proofs[i];
          sum += proof.amount;
          selectedProofs.push(proof);
          if (sum >= amount) {
            return selectedProofs;
          }
        }
        return [];
      }
      return [];
    },
    coinSelect: function (
      proofs: WalletProof[],
      wallet: CashuWallet,
      amount: number,
      includeFees: boolean = false
    ): WalletProof[] {
      if (proofs.reduce((s, t) => (s += t.amount), 0) < amount) {
        // there are not enough proofs to pay the amount
        return [];
      }
      const { send: selectedProofs, keep: _ } = wallet.selectProofsToSend(
        proofs,
        amount,
        includeFees
      );
      const selectedWalletProofs = selectedProofs.map((p) => {
        return { ...p, reserved: false } as WalletProof;
      });
      return selectedWalletProofs;
    },
    spendableProofs: function (proofs: WalletProof[], amount: number) {
      const uIStore = useUiStore();
      const proofsStore = useProofsStore();
      const mintStore = useMintsStore();
      const spendableProofs = proofsStore.getUnreservedProofs(proofs);
      if (proofsStore.sumProofs(spendableProofs) < amount) {
        const balance = mintStore.activeBalance;
        const unit = mintStore.activeUnit;
        notifyWarning(
          this.t("wallet.notifications.balance_too_low"),
          `${uIStore.formatCurrency(
            balance,
            unit
          )} is not enough to pay ${uIStore.formatCurrency(amount, unit)}.`
        );
        throw Error("Balance too low");
      }
      return spendableProofs;
    },
    getFeesForProofs: function (proofs: Proof[]): number {
      return this.wallet.getFeesForProofs(proofs);
    },
    sendToLock: async function (
      proofs: WalletProof[],
      wallet: CashuWallet,
      amount: number,
      receiverPubkey: string
    ) {
      const spendableProofs = this.spendableProofs(proofs, amount);
      const proofsToSend = this.coinSelect(
        spendableProofs,
        wallet,
        amount,
        true
      );
      const keysetId = this.getKeyset(wallet.mint.mintUrl, wallet.unit);
      const { keep: keepProofs, send: sendProofs } = await wallet.send(
        amount,
        proofsToSend,
        { keysetId, pubkey: receiverPubkey }
      );
      const proofsStore = useProofsStore();
      await proofsStore.removeProofs(proofsToSend);
      // note: we do not store sendProofs in the proofs store but
      // expect from the caller to store it in the history
      await proofsStore.addProofs(keepProofs);
      return { keepProofs, sendProofs };
    },
    send: async function (
      proofs: WalletProof[],
      wallet: CashuWallet,
      amount: number,
      invalidate: boolean = false,
      includeFees: boolean = false
    ): Promise<{ keepProofs: Proof[]; sendProofs: Proof[] }> {
      /*
      splits proofs so the user can keep firstProofs, send scndProofs.
      then sets scndProofs as reserved.

      if invalidate, scndProofs (the one to send) are invalidated
      */
      const mintStore = useMintsStore();
      const proofsStore = useProofsStore();
      const uIStore = useUiStore();
      let proofsToSend: WalletProof[] = [];
      const keysetId = this.getKeyset(wallet.mint.mintUrl, wallet.unit);
      await uIStore.lockMutex();
      try {
        const spendableProofs = this.spendableProofs(proofs, amount);

        proofsToSend = this.coinSelect(
          spendableProofs,
          wallet,
          amount,
          includeFees
        );
        const totalAmount = proofsToSend.reduce((s, t) => (s += t.amount), 0);
        const fees = includeFees ? wallet.getFeesForProofs(proofsToSend) : 0;
        const targetAmount = amount + fees;

        let keepProofs: Proof[] = [];
        let sendProofs: Proof[] = [];

        if (totalAmount != targetAmount) {
          const counter = this.keysetCounter(keysetId);
          proofsToSend = this.coinSelect(
            spendableProofs,
            wallet,
            targetAmount,
            true
          );
          ({ keep: keepProofs, send: sendProofs } = await wallet.send(
            targetAmount,
            proofsToSend,
            { counter, keysetId, proofsWeHave: spendableProofs }
          ));
          this.increaseKeysetCounter(
            keysetId,
            keepProofs.length + sendProofs.length
          );
          await proofsStore.addProofs(keepProofs);
          await proofsStore.addProofs(sendProofs);

          // make sure we don't delete any proofs that were returned
          const proofsToSendNotReturned = proofsToSend
            .filter((p) => !sendProofs.find((s) => s.secret === p.secret))
            .filter((p) => !keepProofs.find((k) => k.secret === p.secret));
          await proofsStore.removeProofs(proofsToSendNotReturned);
        } else if (totalAmount == targetAmount) {
          keepProofs = [];
          sendProofs = proofsToSend;
        } else {
          throw new Error("could not split proofs.");
        }

        await proofsStore.setReserved(sendProofs, true);
        if (invalidate) {
          await proofsStore.removeProofs(sendProofs);
        }
        return { keepProofs, sendProofs };
      } catch (error: any) {
        await proofsStore.setReserved(proofsToSend, false);
        console.error(error);
        notifyApiError(error);
        this.handleOutputsHaveAlreadyBeenSignedError(keysetId, error);
        throw error;
      } finally {
        uIStore.unlockMutex();
      }
    },
    /**
     *
     *
     * @param {array} proofs
     */
    redeem: async function () {
      /*
      Receives a token that is prepared in the receiveToken – it is not yet in the history
      */
      const uIStore = useUiStore();
      const mintStore = useMintsStore();
      const p2pkStore = useP2PKStore();

      receiveStore.showReceiveTokens = false;

      if (receiveStore.receiveData.tokensBase64.length == 0) {
        throw new Error("no tokens provided.");
      }
      const tokenJson = token.decode(receiveStore.receiveData.tokensBase64);
      if (tokenJson == undefined) {
        throw new Error("no tokens provided.");
      }
      let proofs = token.getProofs(tokenJson);
      if (proofs.length == 0) {
        throw new Error("no proofs found.");
      }
      const inputAmount = proofs.reduce((s, t) => (s += t.amount), 0);
      let fee = 0;
      let mintInToken = token.getMint(tokenJson);
      let unitInToken = token.getUnit(tokenJson);

      const historyToken = {
        amount: inputAmount,
        token: receiveStore.receiveData.tokensBase64,
        unit: unitInToken,
        mint: mintInToken,
        fee: fee,
      } as HistoryToken;
      const mintWallet = this.mintWallet(historyToken.mint, historyToken.unit);
      const mint = mintStore.mints.find((m) => m.url === historyToken.mint);
      if (!mint) {
        throw new Error("mint not found");
      }
      await uIStore.lockMutex();
      try {
        // redeem
        const keysetId = this.getKeyset(historyToken.mint, historyToken.unit);
        const counter = this.keysetCounter(keysetId);
        const privkey = receiveStore.receiveData.p2pkPrivateKey;
        let proofs: Proof[];
        try {
          proofs = await mintWallet.receive(
            receiveStore.receiveData.tokensBase64,
            {
              counter,
              privkey,
              proofsWeHave: mintStore.mintUnitProofs(mint, historyToken.unit),
            }
          );
          await proofsStore.addProofs(proofs);
          this.increaseKeysetCounter(keysetId, proofs.length);
        } catch (error: any) {
          console.error(error);
          this.handleOutputsHaveAlreadyBeenSignedError(keysetId, error);
          throw new Error("Error receiving tokens: " + error);
        }

        p2pkStore.setPrivateKeyUsed(privkey);

        const outputAmount = proofs.reduce((s, t) => (s += t.amount), 0);

        // if token is already in history, set to paid, else add to history
        if (
          tokenStore.historyTokens.find(
            (t) =>
              t.token === receiveStore.receiveData.tokensBase64 && t.amount > 0
          )
        ) {
          tokenStore.setTokenPaid(receiveStore.receiveData.tokensBase64);
        } else {
          // if this is a self-sent token, we will find an outgoing token with the inverse amount
          if (
            tokenStore.historyTokens.find(
              (t) =>
                t.token === receiveStore.receiveData.tokensBase64 &&
                t.amount < 0
            )
          ) {
            tokenStore.setTokenPaid(receiveStore.receiveData.tokensBase64);
          }
          fee = inputAmount - outputAmount;
          historyToken.fee = fee;
          historyToken.amount = outputAmount;
          tokenStore.addPaidToken(historyToken);
        }
        useUiStore().vibrate();
        let message = this.t("wallet.notifications.received", {
          amount: uIStore.formatCurrency(outputAmount, historyToken.unit),
        });
        if (fee > 0) {
          message += this.t("wallet.notifications.fee", {
            fee: uIStore.formatCurrency(fee, historyToken.unit),
          });
        }
        notifySuccess(message);
      } catch (error: any) {
        console.error(error);
        notifyApiError(error);
        throw error;
      } finally {
        uIStore.unlockMutex();
      }
      // }
    },

    // /mint
    /**
     * Ask the mint to generate an invoice for the given amount
     * Upon paying the request, the mint will credit the wallet with
     * cashu tokens
     */
    requestMint: async function (
      amount: number,
      mintWallet: CashuWallet
    ): Promise<MintQuoteResponse> {
      try {
        // create MintQuotePayload(this.invoiceData.amount) payload
        const payload: MintQuotePayload = {
          amount: amount,
          unit: mintWallet.unit,
        };
        const data = await mintWallet.mint.createMintQuote(payload);
        this.invoiceData.amount = amount;
        this.invoiceData.bolt11 = data.request;
        this.invoiceData.quote = data.quote;
        this.invoiceData.date = currentDateStr();
        this.invoiceData.status = "pending";
        this.invoiceData.mint = mintWallet.mint.mintUrl;
        this.invoiceData.unit = mintWallet.unit;
        this.invoiceData.mintQuote = data;
        this.invoiceHistory.push({
          ...this.invoiceData,
        });
        return data;
      } catch (error: any) {
        console.error(error);
        notifyApiError(
          error,
          this.t("wallet.notifications.could_not_request_mint")
        );
        throw error;
      } finally {
      }
    },
    mint: async function (invoice: InvoiceHistory, verbose: boolean = true) {
      const proofsStore = useProofsStore();
      const mintStore = useMintsStore();
      const tokenStore = useTokensStore();
      const uIStore = useUiStore();
      const keysetId = this.getKeyset(invoice.mint, invoice.unit);
      const mintWallet = this.mintWallet(invoice.mint, invoice.unit);
      const mint = mintStore.mints.find((m) => m.url === invoice.mint);
      if (!mint) {
        throw new Error("mint not found");
      }

      await uIStore.lockMutex();
      try {
        // first we check if the mint quote is paid
        const mintQuote = await mintWallet.checkMintQuote(invoice.quote);
        invoice.mintQuote = mintQuote;
        console.log("### mint(): mintQuote", mintQuote);
        switch (mintQuote.state) {
          case MintQuoteState.PAID:
            break;
          case MintQuoteState.UNPAID:
            if (verbose) {
              notify(this.t("wallet.notifications.invoice_still_pending"));
            }
            throw new Error("invoice pending.");
          case MintQuoteState.ISSUED:
            throw new Error("invoice already issued.");
          default:
            throw new Error("unknown state.");
        }
        // MintQuoteState must be PAID
        const counter = this.keysetCounter(keysetId);
        const proofs = await mintWallet.mintProofs(
          invoice.amount,
          invoice.quote,
          {
            keysetId,
            counter,
            proofsWeHave: mintStore.mintUnitProofs(mint, invoice.unit),
          }
        );
        this.increaseKeysetCounter(keysetId, proofs.length);
        await proofsStore.addProofs(proofs);

        // update UI
        await this.setInvoicePaid(invoice.quote);
        const serializedProofs = proofsStore.serializeProofs(proofs);
        tokenStore.addPaidToken({
          amount: invoice.amount,
          token: serializedProofs,
          unit: invoice.unit,
          mint: invoice.mint,
        });
        useInvoicesWorkerStore().removeInvoiceFromChecker(invoice.quote);

        return proofs;
      } catch (error: any) {
        console.error(error);
        if (verbose) {
          notifyApiError(error);
        }
        this.handleOutputsHaveAlreadyBeenSignedError(keysetId, error);
        throw error;
      } finally {
        uIStore.unlockMutex();
      }
    },
    // get a melt quote for the current invoice data
    meltQuoteInvoiceData: async function () {
      // choose active wallet with active mint and unit
      const mintWallet = this.wallet;
      // throw an error if this.payInvoiceData.blocking is true
      if (this.payInvoiceData.blocking) {
        throw new Error("already processing an melt quote.");
      }
      this.payInvoiceData.blocking = true;
      this.payInvoiceData.meltQuote.error = "";
      try {
        const mintStore = useMintsStore();
        if (this.payInvoiceData.input.request == "") {
          throw new Error("no invoice provided.");
        }
        const payload: MeltQuotePayload = {
          unit: mintStore.activeUnit,
          request: this.payInvoiceData.input.request,
        };
        this.payInvoiceData.meltQuote.payload = payload;
        const data = await this.meltQuote(mintWallet, payload.request);
        mintStore.assertMintError(data);
        this.payInvoiceData.meltQuote.response = data;
        return data;
      } catch (error: any) {
        this.payInvoiceData.meltQuote.error = error;
        console.error(error);
        notifyApiError(error);
        throw error;
      } finally {
        this.payInvoiceData.blocking = false;
      }
    },
    meltQuote: async function (
      wallet: CashuWallet,
      request: string,
      mpp_amount: number | undefined = undefined
    ): Promise<MeltQuoteResponse> {
      // const payload: MeltQuotePayload = {
      //   unit: mintStore.activeUnit,
      //   request: this.payInvoiceData.input.request,
      // };
      // this.payInvoiceData.meltQuote.payload = payload;
      // const data = await mintStore.activeMint().api.createMeltQuote(payload);
      // const data = await this.wallet.createMeltQuote(this.payInvoiceData.input.request, { mpp_amount: this.payInvoiceData.input.amount });
      const mintStore = useMintsStore();
      let data;
      if (mpp_amount) {
        data = await wallet.createMultiPathMeltQuote(
          request,
          mpp_amount * 1000
        );
      } else {
        data = await wallet.createMeltQuote(request);
      }

      mintStore.assertMintError(data);
      return data;
    },
    meltInvoiceData: async function () {
      if (this.payInvoiceData.invoice == null) {
        throw new Error("no invoice provided.");
      }
      const quote = this.payInvoiceData.meltQuote.response;
      if (quote == null) {
        throw new Error("no quote found.");
      }
      const request = this.payInvoiceData.invoice.bolt11;
      if (
        this.invoiceHistory.find(
          (i) => i.bolt11 === request && i.amount < 0 && i.status === "paid"
        )
      ) {
        notifyError("Invoice already paid.");
        throw new Error("invoice already paid.");
      }

      const mintStore = useMintsStore();
      const mintWallet = this.mintWallet(
        mintStore.activeMintUrl,
        mintStore.activeUnit
      );
      return await this.melt(mintStore.activeProofs, quote, mintWallet);
    },
    melt: async function (
      proofs: WalletProof[],
      quote: MeltQuoteResponse,
      mintWallet: CashuWallet,
      silent?: boolean
    ) {
      const uIStore = useUiStore();
      const proofsStore = useProofsStore();
      const tokenStore = useTokensStore();

      console.log("#### melt()");
      const amount = quote.amount + quote.fee_reserve;
      let countChangeOutputs = 0;
      const keysetId = this.getKeyset(mintWallet.mint.mintUrl, mintWallet.unit);
      let keysetCounterIncrease = 0;

      // start melt
      let sendProofs: Proof[] = [];
      try {
        const { keepProofs: keepProofs, sendProofs: _sendProofs } =
          await this.send(proofs, mintWallet, amount, false, true);
        sendProofs = _sendProofs;
        if (sendProofs.length == 0) {
          throw new Error("could not split proofs.");
        }
      } catch (error: any) {
        console.error(error);
        if (!silent) notifyApiError(error, "Payment failed");
        throw error;
      }

      await uIStore.lockMutex();
      try {
        await this.addOutgoingPendingInvoiceToHistory(quote);
        await proofsStore.setReserved(sendProofs, true, quote.quote);

        // NUT-08 blank outputs for change
        const counter = this.keysetCounter(keysetId);

        // QUIRK: we increase the keyset counter by sendProofs and the maximum number of possible change outputs
        // this way, in case the user exits the app before meltProofs is completed, the returned change outputs won't cause a "outputs already signed" error
        // if the payment fails, we decrease the counter again
        this.increaseKeysetCounter(keysetId, sendProofs.length);
        if (quote.fee_reserve > 0) {
          countChangeOutputs = Math.ceil(Math.log2(quote.fee_reserve)) || 1;
          this.increaseKeysetCounter(keysetId, countChangeOutputs);
          keysetCounterIncrease += countChangeOutputs;
        }

        uIStore.triggerActivityOrb();

        // NOTE: if the user exits the app while we're in the API call, JS will emit an error that we would catch below!
        // We have to handle that case in the catch block below
        uIStore.unlockMutex(); // Momentarely release the mutex (needed for concurrent melts)
        let data;
        try {
          data = await mintWallet.meltProofs(quote, sendProofs, {
            keysetId,
            counter,
          });
        } catch (error) {
          throw error;
        } finally {
          await uIStore.lockMutex();
        }

        if (data.quote.state != MeltQuoteState.PAID) {
          throw new Error("Invoice not paid.");
        }

        // delete spent tokens from db
        await proofsStore.removeProofs(sendProofs);

        let amount_paid = amount - proofsStore.sumProofs(data.change);
        if (!silent) {
          useUiStore().vibrate();
          notifySuccess(
            "Paid " +
              uIStore.formatCurrency(amount_paid, mintWallet.unit) +
              " via Lightning"
          );
        }
        console.log("#### pay lightning: token paid");

        // NUT-08 get change
        if (data.change != null) {
          const changeProofs = data.change;
          console.log(
            "## Received change: " + proofsStore.sumProofs(changeProofs)
          );
          await proofsStore.addProofs(changeProofs);
        }

<<<<<<< HEAD
        this.updateInvoiceInHistory(quote, {
=======
        // delete spent tokens from db
        await proofsStore.removeProofs(sendProofs);

        let amount_paid = amount - proofsStore.sumProofs(data.change);
        useUiStore().vibrate();
        notifySuccess(
          this.t("wallet.notifications.paid_lightning", {
            amount: uIStore.formatCurrency(amount_paid, mintWallet.unit),
          })
        );
        console.log("#### pay lightning: token paid");
        tokenStore.addPaidToken({
          amount: -amount_paid,
          token: proofsStore.serializeProofs(sendProofs),
          unit: mintWallet.unit,
          mint: mintWallet.mint.mintUrl,
        });

        this.updateOutgoingInvoiceInHistory(quote, {
>>>>>>> ab8c9697
          status: "paid",
          amount: -amount_paid,
        });

        this.payInvoiceData.invoice = { sat: 0, memo: "", bolt11: "" };
        this.payInvoiceData.show = false;
        return data;
      } catch (error: any) {
        if (isUnloading) {
          // NOTE: An error is thrown when the user exits the app while the payment is in progress.
          // do not handle the error if the user exits the app
          throw error;
        }
        // get quote and check state
        const mintQuote = await mintWallet.mint.checkMeltQuote(quote.quote);
        if (
          mintQuote.state == MeltQuoteState.PAID ||
          mintQuote.state == MeltQuoteState.PENDING
        ) {
          console.log(
            "### melt: error, but quote is paid or pending. not rolling back."
          );
          this.payInvoiceData.show = false;
          notify(this.t("wallet.notifications.payment_pending_refresh"));
          throw error;
        }
        // roll back proof management and keyset counter
        await proofsStore.setReserved(sendProofs, false);
        this.increaseKeysetCounter(keysetId, -keysetCounterIncrease);
        this.removeOutgoingInvoiceFromHistory(quote.quote);

        console.error(error);
        this.handleOutputsHaveAlreadyBeenSignedError(keysetId, error);
        if (!silent) notifyApiError(error, "Payment failed");
        throw error;
      } finally {
        uIStore.unlockMutex();
      }
    },
    // /check
    checkProofsSpendable: async function (
      proofs: Proof[],
      wallet: CashuWallet,
      update_history = false
    ) {
      /*
      checks with the mint whether an array of proofs is still
      spendable or already invalidated
      */
      const mintStore = useMintsStore();
      const uIStore = useUiStore();
      const proofsStore = useProofsStore();
      const tokenStore = useTokensStore();
      if (proofs.length == 0) {
        return;
      }
      const enc = new TextEncoder();
      try {
        uIStore.triggerActivityOrb();
        const proofStates = await wallet.checkProofsStates(proofs);
        const spentProofsStates = proofStates.filter(
          (p) => p.state == CheckStateEnum.SPENT
        );
        const spentProofs = proofs.filter((p) =>
          spentProofsStates.find(
            (s) => s.Y == hashToCurve(enc.encode(p.secret)).toHex(true)
          )
        );
        if (spentProofs.length) {
          await proofsStore.removeProofs(spentProofs);
          // update UI
          const serializedProofs = proofsStore.serializeProofs(spentProofs);
          if (serializedProofs == null) {
            throw new Error("could not serialize proofs.");
          }
          if (update_history) {
            tokenStore.addPaidToken({
              amount: -proofsStore.sumProofs(spentProofs),
              token: serializedProofs,
              unit: wallet.unit,
              mint: wallet.mint.mintUrl,
            });
          }
        }
        // return spent proofs
        return spentProofs;
      } catch (error: any) {
        console.error(error);
        notifyApiError(error);
        throw error;
      }
    },
    checkTokenSpendable: async function (
      historyToken: HistoryToken,
      verbose: boolean = true
    ) {
      /*
      checks whether a base64-encoded token (from the history table) has been spent already.
      if it is spent, the appropraite entry in the history table is set to paid.
      */
      const uIStore = useUiStore();
      const mintStore = useMintsStore();
      const tokenStore = useTokensStore();
      const proofsStore = useProofsStore();

      const tokenJson = token.decode(historyToken.token);
      if (tokenJson == undefined) {
        throw new Error("no tokens provided.");
      }
      const proofs = token.getProofs(tokenJson);
      const mintWallet = this.mintWallet(historyToken.mint, historyToken.unit);

      const mint = mintStore.mints.find((m) => m.url === historyToken.mint);
      if (!mint) {
        throw new Error("mint not found");
      }
      const spentProofs = await this.checkProofsSpendable(proofs, mintWallet);
      if (spentProofs != undefined && spentProofs.length == proofs.length) {
        // all proofs are spent, set token to paid
        tokenStore.setTokenPaid(historyToken.token);
      } else if (
        spentProofs != undefined &&
        spentProofs.length &&
        spentProofs.length < proofs.length
      ) {
        // not all proofs are spent, we remove the spent part of the token from the history
        const spentAmount = proofsStore.sumProofs(spentProofs);
        const serializedSpentProofs = proofsStore.serializeProofs(spentProofs);
        const unspentProofs = proofs.filter(
          (p) => !spentProofs.find((sp) => sp.secret === p.secret)
        );
        const unspentAmount = proofsStore.sumProofs(unspentProofs);
        const serializedUnspentProofs =
          proofsStore.serializeProofs(unspentProofs);

        if (serializedSpentProofs && serializedUnspentProofs) {
          const historyToken2 = tokenStore.editHistoryToken(
            historyToken.token,
            {
              newAmount: spentAmount,
              newStatus: "paid",
              newToken: serializedSpentProofs,
            }
          );
          // add all unspent proofs back to the history
          // QUICK: we use the historyToken object here because we don't know if the transaction is incoming or outgoing (we don't know the sign of the amount)
          if (historyToken2) {
            tokenStore.addPendingToken({
              amount: unspentAmount * Math.sign(historyToken2.amount),
              token: serializedUnspentProofs,
              unit: historyToken2.unit,
              mint: historyToken2.mint,
            });
          }
        }
      }
      if (spentProofs != undefined && spentProofs.length) {
        useUiStore().vibrate();
        const proofStore = useProofsStore();
        notifySuccess(
          this.t("wallet.notifications.sent", {
            amount: uIStore.formatCurrency(
              proofStore.sumProofs(spentProofs),
              historyToken.unit
            ),
          })
        );
      } else {
        console.log("### token not paid yet");
        if (verbose) {
          notify(this.t("wallet.notifications.token_still_pending"));
        }
        return false;
      }
      return true;
    },
    checkInvoice: async function (
      quote: string,
      verbose = true,
      hideInvoiceDetailsOnMint = true
    ) {
      const uIStore = useUiStore();
      uIStore.triggerActivityOrb();
      const mintStore = useMintsStore();
      const invoice = this.invoiceHistory.find((i) => i.quote === quote);
      if (!invoice) {
        throw new Error("invoice not found");
      }
      const mintWallet = this.mintWallet(invoice.mint, invoice.unit);
      const mint = mintStore.mints.find((m) => m.url === invoice.mint);
      if (!mint) {
        throw new Error("mint not found");
      }
      try {
        // check the state first
        const state = (await mintWallet.checkMintQuote(quote)).state;
        if (state == MintQuoteState.ISSUED) {
          this.setInvoicePaid(quote);
          return;
        }
        if (state != MintQuoteState.PAID) {
          console.log("### mintQuote not paid yet");
          if (verbose) {
            notify(this.t("wallet.notifications.invoice_still_pending"));
          }
          throw new Error(`invoice state not paid: ${state}`);
        }
        const proofs = await this.mint(invoice, verbose);
        if (hideInvoiceDetailsOnMint) {
          uIStore.showInvoiceDetails = false;
        }
        useUiStore().vibrate();
        notifySuccess(
          this.t("wallet.notifications.received_lightning", {
            amount: uIStore.formatCurrency(invoice.amount, invoice.unit),
          })
        );
        return proofs;
      } catch (error) {
        // if (verbose) {
        //   notify("Invoice still pending");
        // }
        console.log("Invoice still pending", invoice.quote);
        throw error;
      }
    },
    checkOutgoingInvoice: async function (quote: string, verbose = true) {
      const uIStore = useUiStore();
      const mintStore = useMintsStore();
      const invoice = this.invoiceHistory.find((i) => i.quote === quote);
      if (!invoice) {
        throw new Error("invoice not found");
      }
      const mintWallet = this.mintWallet(invoice.mint, invoice.unit);
      const mint = mintStore.mints.find((m) => m.url === invoice.mint);
      if (!mint) {
        throw new Error("mint not found");
      }
      const proofs: Proof[] = await proofsStore.getProofsForQuote(quote);
      try {
        // this is an outgoing invoice, we first do a getMintQuote to check if the invoice is paid
        const meltQuote = await mintWallet.mint.checkMeltQuote(quote);
        this.updateOutgoingInvoiceInHistory(meltQuote);
        if (meltQuote.state == MeltQuoteState.PENDING) {
          console.log("### mintQuote not paid yet");
          if (verbose) {
            notify(this.t("wallet.notifications.invoice_still_pending"));
          }
          throw new Error("invoice not paid yet.");
        } else if (meltQuote.state == MeltQuoteState.UNPAID) {
          // we assume that the payment failed and we unset the proofs as reserved
          await useProofsStore().setReserved(proofs, false);
          this.removeOutgoingInvoiceFromHistory(quote);
          notifyWarning(
            this.t("wallet.notifications.lightning_payment_failed")
          );
        } else if (meltQuote.state == MeltQuoteState.PAID) {
          // if the invoice is paid, we check if all proofs are spent and if so, we invalidate them and set the invoice state in the history to "paid"
          const spentProofs = await this.checkProofsSpendable(
            proofs,
            mintWallet,
            true
          );
          if (spentProofs != undefined && spentProofs.length == proofs.length) {
            useUiStore().vibrate();
            notifySuccess(
              this.t("wallet.notifications.sent", {
                amount: uIStore.formatCurrency(
                  useProofsStore().sumProofs(proofs),
                  invoice.unit
                ),
              })
            );
          }
          // set invoice in history to paid
          this.setInvoicePaid(quote);
        }
      } catch (error: any) {
        if (verbose) {
          notifyApiError(error);
        }
        console.log("Could not check quote", invoice.quote, error);
        throw error;
      }
    },
    onTokenPaid: async function (historyToken: HistoryToken) {
      const sendTokensStore = useSendTokensStore();
      const uIStore = useUiStore();
      const tokenJson = token.decode(historyToken.token);
      const mintStore = useMintsStore();
      const settingsStore = useSettingsStore();
      if (!settingsStore.checkSentTokens) {
        console.log(
          "settingsStore.checkSentTokens is disabled, skipping token check"
        );
        return;
      }
      const mint = mintStore.mints.find((m) => m.url === historyToken.mint);
      if (!mint) {
        throw new Error("mint not found");
      }
      if (
        !settingsStore.useWebsockets ||
        !mint.info?.nuts[17]?.supported ||
        !mint.info?.nuts[17]?.supported.find(
          (s) =>
            s.method == "bolt11" &&
            s.unit == historyToken.unit &&
            s.commands.indexOf("proof_state") != -1
        )
      ) {
        console.log(
          "Websockets not supported, kicking off token check worker."
        );
        useWorkersStore().checkTokenSpendableWorker(historyToken);
        return;
      }
      try {
        console.log("onTokenPaid kicking off websocket");
        if (tokenJson == undefined) {
          throw new Error("no tokens provided.");
        }
        const proofs = token.getProofs(tokenJson);
        const oneProof = [proofs[0]];
        this.activeWebsocketConnections++;
        uIStore.triggerActivityOrb();
        const unsub = await this.wallet.onProofStateUpdates(
          oneProof,
          async (proofState: ProofState) => {
            console.log(`Websocket: proof state updated: ${proofState.state}`);
            if (proofState.state == CheckStateEnum.SPENT) {
              const tokenSpent = await this.checkTokenSpendable(historyToken);
              if (tokenSpent) {
                sendTokensStore.showSendTokens = false;
                unsub();
              }
            }
          },
          async (error: any) => {
            console.error(error);
            notifyApiError(error);
            throw error;
          }
        );
      } catch (error) {
        console.error(
          "Error in websocket subscription. Starting invoices worker.",
          error
        );
        useWorkersStore().checkTokenSpendableWorker(historyToken);
      } finally {
        this.activeWebsocketConnections--;
      }
    },
    mintOnPaid: async function (
      quote: string,
      verbose = true,
      kickOffInvoiceChecker = true,
      hideInvoiceDetailsOnMint = true
    ) {
      const mintStore = useMintsStore();
      const settingsStore = useSettingsStore();
      if (!settingsStore.checkIncomingInvoices) {
        console.log(
          "settingsStore.checkIncomingInvoices is disabled, skipping invoice check"
        );
        return;
      }
      const invoice = this.invoiceHistory.find((i) => i.quote === quote);
      if (!invoice) {
        throw new Error("invoice not found");
      }
      const mintWallet = this.mintWallet(invoice.mint, invoice.unit);
      const mint = mintStore.mints.find((m) => m.url === invoice.mint);

      if (!mint) {
        throw new Error("mint not found");
      }
      // add to checker before we try a websocket
      if (kickOffInvoiceChecker) {
        if (useSettingsStore().periodicallyCheckIncomingInvoices) {
          console.log(`Adding quote ${quote} to long-polling checker.`);
          useInvoicesWorkerStore().addInvoiceToChecker(quote);
        } else if (useSettingsStore().checkIncomingInvoices) {
          console.log(`Adding quote ${quote} to old worker checker.`);
          useWorkersStore().invoiceCheckWorker(quote);
        }
      }

      if (
        !settingsStore.useWebsockets ||
        !mint.info?.nuts[17]?.supported ||
        !mint.info?.nuts[17]?.supported.find(
          (s) =>
            s.method == "bolt11" &&
            s.unit == invoice.unit &&
            s.commands.indexOf("bolt11_mint_quote") != -1
        )
      ) {
        console.log("Websockets not supported.");
        return;
      }
      const uIStore = useUiStore();
      try {
        this.activeWebsocketConnections++;
        uIStore.triggerActivityOrb();
        const unsub = await mintWallet.onMintQuotePaid(
          quote,
          async (mintQuoteResponse: MintQuoteResponse) => {
            console.log("Websocket: mint quote paid.");
            let proofs;
            try {
              proofs = await this.mint(invoice, false);
            } catch (error: any) {
              console.error(error);
              // notifyApiError(error);
              throw error;
            }

            if (hideInvoiceDetailsOnMint) {
              uIStore.showInvoiceDetails = false;
            }
            useUiStore().vibrate();
            notifySuccess(
              this.t("wallet.notifications.received_lightning", {
                amount: uIStore.formatCurrency(invoice.amount, invoice.unit),
              })
            );
            unsub();
            return proofs;
          },
          async (error: any) => {
            if (verbose) {
              notifyApiError(error);
            }
            console.log("Invoice still pending", invoice.quote);
            throw error;
          }
        );
      } catch (error) {
        console.log("Error in websocket subscription", error);
      } finally {
        this.activeWebsocketConnections--;
      }
    },
    ////////////// UI HELPERS //////////////
    addOutgoingPendingInvoiceToHistory: async function (
      quote: MeltQuoteResponse
    ) {
      const mintStore = useMintsStore();
      this.invoiceHistory.push({
        amount: -(quote.amount + quote.fee_reserve),
        bolt11: this.payInvoiceData.input.request,
        quote: quote.quote,
        memo: "Outgoing invoice",
        date: currentDateStr(),
        status: "pending",
        mint: mintStore.activeMintUrl,
        unit: mintStore.activeUnit,
        meltQuote: quote,
      });
    },
    removeOutgoingInvoiceFromHistory: function (quote: string) {
      const index = this.invoiceHistory.findIndex((i) => i.quote === quote);
      if (index >= 0) {
        this.invoiceHistory.splice(index, 1);
      }
    },
    updateOutgoingInvoiceInHistory: function (
      quote: MeltQuoteResponse,
      options?: { status?: "pending" | "paid"; amount?: number }
    ) {
      this.invoiceHistory
        .filter((i) => i.quote === quote.quote)
        .forEach((i) => {
          if (options) {
            if (options.status) {
              i.status = options.status;
            }
            if (options.amount) {
              i.amount = options.amount;
            }
            i.meltQuote = quote;
          }
        });
    },
    checkPendingTokens: async function (verbose: boolean = true) {
      const tokenStore = useTokensStore();
      const last_n = 5;
      let i = 0;
      // invert for loop
      for (const t of tokenStore.historyTokens.slice().reverse()) {
        if (i >= last_n) {
          break;
        }
        if (t.status === "pending" && t.amount < 0 && t.token) {
          console.log("### checkPendingTokens", t.token);
          this.checkTokenSpendable(t, verbose);
          i += 1;
        }
      }
    },
    handleBolt11Invoice: async function () {
      this.payInvoiceData.show = true;
      let invoice;
      try {
        invoice = bolt11Decoder.decode(this.payInvoiceData.input.request);
      } catch (error) {
        notifyWarning(
          this.t("wallet.notifications.failed_to_decode_invoice"),
          undefined,
          3000
        );
        this.payInvoiceData.show = false;
        throw error;
      }
      let cleanInvoice = {
        bolt11: invoice.paymentRequest,
        memo: "",
        msat: 0,
        sat: 0,
        fsat: 0,
        hash: "",
        description: "",
        timestamp: 0,
        expireDate: "",
        expired: false,
      };
      _.each(invoice.sections, (tag) => {
        if (_.isObject(tag) && _.has(tag, "name")) {
          if (tag.name === "amount") {
            cleanInvoice.msat = parseInt(tag.value, 10);
            cleanInvoice.sat = parseInt(tag.value, 10) / 1000;
            cleanInvoice.fsat = cleanInvoice.sat;
          } else if (tag.name === "payment_hash") {
            cleanInvoice.hash = tag.value;
          } else if (tag.name === "description") {
            cleanInvoice.description = tag.value;
          } else if (tag.name === "timestamp") {
            cleanInvoice.timestamp = tag.value;
          } else if (tag.name === "expiry") {
            var expireDate = new Date(
              (cleanInvoice.timestamp + tag.value) * 1000
            );
            cleanInvoice.expireDate = date.formatDate(
              expireDate,
              "YYYY-MM-DDTHH:mm:ss.SSSZ"
            );
            cleanInvoice.expired = false; // TODO
          }
        }
      });

      this.payInvoiceData.invoice = Object.freeze(cleanInvoice);
      // get quote for this request
      await this.meltQuoteInvoiceData();
    },
    handleCashuToken: function () {
      this.payInvoiceData.show = false;
      receiveStore.showReceiveTokens = true;
    },
    handleP2PK: function (req: string) {
      const sendTokenStore = useSendTokensStore();
      sendTokenStore.sendData.p2pkPubkey = req;
      sendTokenStore.showSendTokens = true;
      sendTokenStore.showLockInput = true;
    },
    handlePaymentRequest: async function (req: string) {
      const prStore = usePRStore();
      await prStore.decodePaymentRequest(req);
    },
    decodeRequest: async function (req: string) {
      const p2pkStore = useP2PKStore();
      req = req.trim();
      this.payInvoiceData.input.request = req;
      if (req.toLowerCase().startsWith("lnbc")) {
        this.payInvoiceData.input.request = req;
        await this.handleBolt11Invoice();
      } else if (req.toLowerCase().startsWith("lightning:")) {
        this.payInvoiceData.input.request = req.slice(10);
        await this.handleBolt11Invoice();
      } else if (req.startsWith("bitcoin:")) {
        const lightningInvoice = req.match(/lightning=([^&]+)/);
        if (lightningInvoice) {
          this.payInvoiceData.input.request = lightningInvoice[1];
          await this.handleBolt11Invoice();
        }
      } else if (req.toLowerCase().startsWith("lnurl:")) {
        this.payInvoiceData.input.request = req.slice(6);
        await this.lnurlPayFirst(this.payInvoiceData.input.request);
      } else if (req.indexOf("lightning=lnurl1") !== -1) {
        this.payInvoiceData.input.request = req
          .split("lightning=")[1]
          .split("&")[0];
        await this.lnurlPayFirst(this.payInvoiceData.input.request);
      } else if (
        req.toLowerCase().startsWith("lnurl1") ||
        req.match(/[\w.+-~_]+@[\w.+-~_]/)
      ) {
        this.payInvoiceData.input.request = req;
        await this.lnurlPayFirst(this.payInvoiceData.input.request);
      } else if (req.startsWith("cashuA") || req.startsWith("cashuB")) {
        // parse cashu tokens from a pasted token
        receiveStore.receiveData.tokensBase64 = req;
        this.handleCashuToken();
      } else if (req.indexOf("token=cashu") !== -1) {
        // parse cashu tokens from a URL like https://example.com#token=cashu...
        const token = req.slice(req.indexOf("token=cashu") + 6);
        receiveStore.receiveData.tokensBase64 = token;
        this.handleCashuToken();
      } else if (p2pkStore.isValidPubkey(req)) {
        this.handleP2PK(req);
      } else if (req.startsWith("http")) {
        const mintStore = useMintsStore();
        mintStore.addMintData = { url: req, nickname: "" };
      } else if (req.startsWith("creqA")) {
        await this.handlePaymentRequest(req);
      }
      const uiStore = useUiStore();
      uiStore.closeDialogs();
    },
    lnurlPayFirst: async function (address: string) {
      var host;
      var data;
      if (address.split("@").length == 2) {
        let [user, lnaddresshost] = address.split("@");
        host = `https://${lnaddresshost}/.well-known/lnurlp/${user}`;
        const resp = await axios.get(host); // Moved it here: we don't want 2 potential calls
        data = resp.data;
      } else if (address.toLowerCase().slice(0, 6) === "lnurl1") {
        let decoded = bech32.decode(address, 20000);
        const words = bech32.fromWords(decoded.words);
        const uint8Array = new Uint8Array(words);
        host = new TextDecoder().decode(uint8Array);

        const resp = await axios.get(host);
        data = resp.data;
      }
      if (host == undefined) {
        notifyError(
          this.t("wallet.notifications.invalid_lnurl"),
          this.t("wallet.notifications.lnurl_error")
        );
        return;
      }
      if (data.tag == "payRequest") {
        this.payInvoiceData.lnurlpay = data;
        this.payInvoiceData.lnurlpay.domain = host
          .split("https://")[1]
          .split("/")[0];
        if (
          this.payInvoiceData.lnurlpay.maxSendable ==
          this.payInvoiceData.lnurlpay.minSendable
        ) {
          this.payInvoiceData.input.amount =
            this.payInvoiceData.lnurlpay.maxSendable / 1000;
        }
        this.payInvoiceData.invoice = null;
        this.payInvoiceData.input = {
          request: "",
          amount: null,
          comment: "",
          quote: "",
        };
        this.payInvoiceData.show = true;
      }
    },
    lnurlPaySecond: async function () {
      const mintStore = useMintsStore();
      let amount = this.payInvoiceData.input.amount;
      if (amount == null) {
        notifyError(
          this.t("wallet.notifications.no_amount"),
          this.t("wallet.notifications.lnurl_error")
        );
        return;
      }
      if (this.payInvoiceData.lnurlpay == null) {
        notifyError(
          this.t("wallet.notifications.no_lnurl_data"),
          this.t("wallet.notifications.lnurl_error")
        );
        return;
      }
      if (
        this.payInvoiceData.lnurlpay.tag == "payRequest" &&
        this.payInvoiceData.lnurlpay.minSendable <= amount * 1000 &&
        this.payInvoiceData.lnurlpay.maxSendable >= amount * 1000
      ) {
        if (mintStore.activeUnit == "usd") {
          const priceUsd = usePriceStore().bitcoinPrice;
          if (priceUsd == 0) {
            notifyError(
              this.t("wallet.notifications.no_price_data"),
              this.t("wallet.notifications.lnurl_error")
            );
            return;
          }
          const satPrice = 1 / (priceUsd / 1e8);
          const usdAmount = amount;
          amount = Math.floor(usdAmount * satPrice);
        }
        var { data } = await axios.get(
          `${this.payInvoiceData.lnurlpay.callback}?amount=${amount * 1000}`
        );
        // check http error
        if (data.status == "ERROR") {
          notifyError(data.reason, this.t("wallet.notifications.lnurl_error"));
          return;
        }
        await this.decodeRequest(data.pr);
      }
    },
    initializeMnemonic: function () {
      if (this.mnemonic == "") {
        this.mnemonic = generateMnemonic(wordlist);
      }
      return this.mnemonic;
    },
    handleOutputsHaveAlreadyBeenSignedError: function (
      keysetId: string,
      error: any
    ) {
      if (error.message.includes("outputs have already been signed")) {
        this.increaseKeysetCounter(keysetId, 10);
        notify(this.t("wallet.notifications.please_try_again"));
        return true;
      }
      return false;
    },
  },
});<|MERGE_RESOLUTION|>--- conflicted
+++ resolved
@@ -839,20 +839,6 @@
           throw new Error("Invoice not paid.");
         }
 
-        // delete spent tokens from db
-        await proofsStore.removeProofs(sendProofs);
-
-        let amount_paid = amount - proofsStore.sumProofs(data.change);
-        if (!silent) {
-          useUiStore().vibrate();
-          notifySuccess(
-            "Paid " +
-              uIStore.formatCurrency(amount_paid, mintWallet.unit) +
-              " via Lightning"
-          );
-        }
-        console.log("#### pay lightning: token paid");
-
         // NUT-08 get change
         if (data.change != null) {
           const changeProofs = data.change;
@@ -862,9 +848,6 @@
           await proofsStore.addProofs(changeProofs);
         }
 
-<<<<<<< HEAD
-        this.updateInvoiceInHistory(quote, {
-=======
         // delete spent tokens from db
         await proofsStore.removeProofs(sendProofs);
 
@@ -884,7 +867,6 @@
         });
 
         this.updateOutgoingInvoiceInHistory(quote, {
->>>>>>> ab8c9697
           status: "paid",
           amount: -amount_paid,
         });
