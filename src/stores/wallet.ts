--- conflicted
+++ resolved
@@ -138,16 +138,7 @@
           amount: undefined,
           comment: "",
           quote: "",
-<<<<<<< HEAD
         } as { request: string, amount: number | undefined, comment: string, quote: string },
-=======
-        } as {
-          request: string;
-          amount: number | null;
-          comment: string;
-          quote: string;
-        },
->>>>>>> 0f9d19fd
       },
     };
   },
@@ -680,22 +671,12 @@
         if (this.payInvoiceData.input.request == "") {
           throw new Error("no invoice provided.");
         }
-<<<<<<< HEAD
-        // const payload: MeltQuotePayload = {
-        //   unit: mintStore.activeUnit,
-        //   request: this.payInvoiceData.input.request,
-        // };
-        // this.payInvoiceData.meltQuote.payload = payload;
-        // const data = await mintStore.activeMint().api.createMeltQuote(payload);
-        const data = await this.wallet.createMeltQuote(this.payInvoiceData.input.request, { mpp_amount: this.payInvoiceData.input.amount });
-=======
         const payload: MeltQuotePayload = {
           unit: mintStore.activeUnit,
           request: this.payInvoiceData.input.request,
         };
         this.payInvoiceData.meltQuote.payload = payload;
         const data = await this.meltQuote(mintWallet, payload.request);
->>>>>>> 0f9d19fd
         mintStore.assertMintError(data);
         this.payInvoiceData.meltQuote.response = data;
         return data;
@@ -705,16 +686,22 @@
         notifyApiError(error);
         throw error;
       } finally {
-<<<<<<< HEAD
-        this.payInvoiceData.blocking = false;
-        uIStore.unlockMutex();
-=======
->>>>>>> 0f9d19fd
-      }
-    },
-    meltQuote: async function (wallet: CashuWallet, request: string): Promise<MeltQuoteResponse> {
-      const mintStore = useMintsStore();
-      const data = await wallet.createMeltQuote(request);
+      }
+    },
+    meltQuote: async function (wallet: CashuWallet, request: string, mpp_amount: number | undefined = undefined): Promise<MeltQuoteResponse> {
+      // const payload: MeltQuotePayload = {
+      //   unit: mintStore.activeUnit,
+      //   request: this.payInvoiceData.input.request,
+      // };
+      // this.payInvoiceData.meltQuote.payload = payload;
+      // const data = await mintStore.activeMint().api.createMeltQuote(payload);
+      // const data = await this.wallet.createMeltQuote(this.payInvoiceData.input.request, { mpp_amount: this.payInvoiceData.input.amount });
+      const mintStore = useMintsStore();
+      let options = {};
+      if (mpp_amount) {
+        options = { mpp: { amount: mpp_amount } };
+      }
+      const data = await wallet.createMeltQuote(request, options);
       mintStore.assertMintError(data);
       return data;
     },
@@ -722,16 +709,6 @@
       if (this.payInvoiceData.invoice == null) {
         throw new Error("no invoice provided.");
       }
-<<<<<<< HEAD
-      const invoice = this.payInvoiceData.invoice.bolt11;
-      // throw an error if the invoice is already in invoiceHistory
-      if (this.invoiceHistory.find((i) => i.bolt11 === invoice && i.amount < 0 && i.status === "paid")) {
-        notifyError("Invoice already paid.");
-        throw new Error("invoice already paid.");
-      }
-
-=======
->>>>>>> 0f9d19fd
       const quote = this.payInvoiceData.meltQuote.response;
       if (quote == null) {
         throw new Error("no quote found.");
@@ -924,26 +901,6 @@
       }
       const enc = new TextEncoder();
       try {
-<<<<<<< HEAD
-        const proofStates = await this.wallet.checkProofsStates(proofs);
-        const spentProofsStates = proofStates.filter((p) => p.state == CheckStateEnum.SPENT)
-        const spentProofs = proofs.filter((p) => spentProofsStates.find((s) => s.Y == hashToCurve(enc.encode(p.secret)).toHex(true)))
-        mintStore.removeProofs(spentProofs);
-        // update UI
-        const serializedProofs = proofsStore.serializeProofs(spentProofs);
-        if (serializedProofs == null) {
-          throw new Error("could not serialize proofs.");
-        }
-        if (update_history) {
-          tokenStore.addPaidToken({
-            amount: -proofsStore.sumProofs(spentProofs),
-            serializedProofs: serializedProofs,
-            unit: mintStore.activeUnit,
-            mint: mintStore.activeMintUrl,
-          });
-          // return unspent proofs
-          return spentProofs;
-=======
         uIStore.triggerActivityOrb();
         const proofStates = await wallet.checkProofsStates(proofs);
         const spentProofsStates = proofStates.filter(
@@ -969,7 +926,6 @@
               mint: wallet.mint.mintUrl,
             });
           }
->>>>>>> 0f9d19fd
         }
       } catch (error: any) {
         console.error(error);
