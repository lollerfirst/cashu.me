--- conflicted
+++ resolved
@@ -124,7 +124,11 @@
                   :ndef-supported="ndefSupported"
                   :scanning-card="scanningCard"
                   :nfc-label="$t('ReceiveTokenDialog.actions.nfc.label')"
-                  :nfc-tooltip="$t('ReceiveTokenDialog.actions.nfc.tooltips.ndef_supported_text')"
+                  :nfc-tooltip="
+                    $t(
+                      'ReceiveTokenDialog.actions.nfc.tooltips.ndef_supported_text'
+                    )
+                  "
                   @enter="receiveIfDecodes"
                   @paste="pasteToParseDialog(true)"
                   @scan="showCamera"
@@ -252,53 +256,21 @@
 
 import TokenInformation from "components/TokenInformation.vue";
 import TokenStringRender from "components/TokenStringRender.vue";
-<<<<<<< HEAD
 import SwapIncomingTokenToKnownMint from "src/components/SwapIncomingTokenToKnownMint.vue";
 import ToolTipInfo from "src/components/ToolTipInfo.vue";
-=======
 import ParseInputComponent from "components/ParseInputComponent.vue";
->>>>>>> b74b939e
 
 import { mapActions, mapState, mapWritableState } from "pinia";
-import {
-  ChevronLeft as ChevronLeftIcon,
-  Clipboard as ClipboardIcon,
-  FileText as FileTextIcon,
-  Lock as LockIcon,
-<<<<<<< HEAD
-  Scan as ScanIcon,
-  Nfc as NfcIcon,
-=======
-  ArrowDown as ArrowDownIcon,
->>>>>>> b74b939e
-} from "lucide-vue-next";
-
-import { map } from "underscore";
-import {
-  notifyError,
-  notifySuccess,
-  notifyWarning,
-  notify,
-} from "../js/notify";
-import MintSettings from "./MintSettings.vue";
 
 export default defineComponent({
   name: "ReceiveTokenDialog",
   mixins: [windowMixin],
   components: {
     TokenInformation,
-<<<<<<< HEAD
-    NfcIcon,
-    ScanIcon,
     TokenStringRender,
     SwapIncomingTokenToKnownMint,
     ToolTipInfo,
-=======
-    ChooseMint,
-    TokenStringRender,
-    ArrowDownIcon,
     ParseInputComponent,
->>>>>>> b74b939e
   },
   data: function () {
     return {
@@ -770,5 +742,4 @@
   color: rgba(255, 255, 255, 0.8);
   line-height: 1.4;
 }
-
 </style>