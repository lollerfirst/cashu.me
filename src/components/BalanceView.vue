<template>
  <q-card class="q-my-md q-py-sm">
    <q-card-section class="q-mt-sm q-py-xs">
      <div>
        <div class="row">
          <div class="col-12">
            <h3 class="q-my-none q-py-none">
              <strong> {{ formatSat(getTotalBalance) }} </strong>
              {{ tickerShort }}
            </h3>
            <strong>
              {{
                formatCurrency(
                  (bitcoinPrice / 100000000) * formatSat(getTotalBalance),
                  "USD"
                )
              }}
            </strong>
            {{ tickerDollars }}
            @
            {{ formatCurrency(bitcoinPrice, "USD") + " " + tickerDollars }}/BTC
          </div>
        </div>
        <!-- mint balance -->
        <div class="row q-mt-sm q-mb-none" v-if="mints.length > 1">
          <div class="col-12">
            <q-icon
              name="account_balance"
              size="0.9rem"
              color="grey"
              class="q-mr-none q-mb-xs"
            />
            <span class="q-my-none q-py-none text-weight-regular">
              Active mint:
              <b>{{ formatSat(getBalance) }} {{ tickerShort }} </b>
            </span>
          </div>
        </div>
        <!-- mint url -->
        <div class="row q-mt-xs q-mb-none" v-if="activeMintUrl">
          <div class="col-12 cursor-pointer">
            <q-icon
              name="link"
              size="1rem"
              color="grey"
              class="q-mr-none q-mb-none"
              @click="setTab('settings')"
            />
            <span class="text-weight-light" @click="setTab('settings')">
              Mint: <b>{{ getActiveMintUrlShort }}</b>
              <q-tooltip>Configure mint(s)</q-tooltip>
            </span>
          </div>
        </div>
      </div>
      <!-- pending -->
      <div class="row q-mt-xs q-mb-none" v-if="pendingBalance > 0">
        <div class="col-12">
          <q-btn
            name="history"
            size="sm"
            align="between"
            color="white"
            dense
            outline
            icon="refresh"
            class="q-mx-none q-mt-xs q-px-sm cursor-pointer"
            @click="checkPendingTokens()"
          >
            Pending: {{ formatSat(pendingBalance) }} {{ tickerShort }}
            <q-tooltip>Check all pending tokens</q-tooltip>
          </q-btn>
        </div>
      </div>
    </q-card-section>
  </q-card>
</template>
<script>
import { defineComponent, ref } from "vue";
import { getShortUrl } from "src/js/wallet-helpers";
import { mapState } from "pinia";
import { useMintsStore } from "stores/mints";
<<<<<<< HEAD
import axios from "axios";

async function fetchBitcoinPrice() {
  var { data } = await axios.get(
    "https://api.coinbase.com/v2/exchange-rates?currency=BTC"
  );
  return data.data.rates.USD;
}

=======
>>>>>>> 5476abb8
export default defineComponent({
  name: "BalanceView",
  mixins: [windowMixin],
  props: {
    tickerShort: String,
    tickerDollars: String,
    pendingBalance: Number,
    checkPendingTokens: Function,
    setTab: Function,
  },
  computed: {
    ...mapState(useMintsStore, [
      "activeMintUrl",
      "activeProofs",
      "mints",
      "proofs",
    ]),
    balance: function () {
      return this.activeProofs
        .flat()
        .reduce((sum, el) => (sum += el.amount), 0);
    },
    allMintKeysets: function () {
      return [].concat(...this.mints.map((m) => m.keysets));
    },
    getTotalBalance: function () {
      return this.proofs
        .filter((p) => this.allMintKeysets.includes(p.id))
        .flat()
        .reduce((sum, el) => (sum += el.amount), 0);
    },
    getActiveMintUrlShort: function () {
      return getShortUrl(this.activeMintUrl);
    },
    getBalance: function () {
      var balance = this.activeProofs
        .flat()
        .reduce((sum, el) => (sum += el.amount), 0);
      return balance;
    },
  },
  data() {
    return {
      bitcoinPrice: null,
    };
  },
  mounted() {
    this.fetchBitcoinPrice();
  },
  methods: {
    async fetchBitcoinPrice() {
      this.bitcoinPrice = await fetchBitcoinPrice();
    },
  },
});
</script><|MERGE_RESOLUTION|>--- conflicted
+++ resolved
@@ -80,7 +80,6 @@
 import { getShortUrl } from "src/js/wallet-helpers";
 import { mapState } from "pinia";
 import { useMintsStore } from "stores/mints";
-<<<<<<< HEAD
 import axios from "axios";
 
 async function fetchBitcoinPrice() {
@@ -90,8 +89,6 @@
   return data.data.rates.USD;
 }
 
-=======
->>>>>>> 5476abb8
 export default defineComponent({
   name: "BalanceView",
   mixins: [windowMixin],
@@ -104,6 +101,10 @@
   },
   computed: {
     ...mapState(useMintsStore, [
+      "activeMintUrl",
+      "activeProofs",
+      "mints",
+      "proofs",
       "activeMintUrl",
       "activeProofs",
       "mints",
