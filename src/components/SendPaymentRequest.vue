--- conflicted
+++ resolved
@@ -87,17 +87,10 @@
   methods: {
     ...mapActions(useP2PKStore, ["isLocked", "isLockedToUs"]),
     ...mapActions(usePRStore, ["parseAndPayPaymentRequest"]),
-<<<<<<< HEAD
     ...mapActions(useSendTokensStore, [
       "writeTokensToCard",
       "closeCardScanner",
     ]),
-    clickPaymentRequest: function () {
-      this.parseAndPayPaymentRequest(
-        this.sendData.paymentRequest,
-        this.sendData.tokensBase64
-      );
-=======
     clickPaymentRequest: async function () {
       this.loading = true;
       try {
@@ -111,7 +104,6 @@
       } finally {
         this.loading = false;
       }
->>>>>>> 70bc722a
     },
     getPaymentRequestTransportType: function (request) {
       if (!request || !request.transport) {
