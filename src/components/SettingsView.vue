<template>
  <div style="max-width: 800px; margin: 0 auto">
    <!-- ////////////////////// SETTINGS ////////////////// -->
    <div class="q-px-xs text-left" on-left>
      <q-list padding>
        <q-item>
          <q-item-section>
            <q-item-label overline class="text-weight-bold"
              >Backup seed phrase</q-item-label
            >
            <q-item-label caption
              >Your seed phrase can restore your wallet. Keep it safe and
              private.
            </q-item-label>
            <div class="row q-pt-md">
              <div class="col-12">
                <q-input
                  outlined
                  readonly
                  v-model="hiddenMnemonic"
                  label="Seed phrase"
                  class="seed-phrase"
                  autogrow
                >
                  <template v-slot:append>
                    <q-btn
                      flat
                      dense
                      icon="visibility"
                      color="primary"
                      class="cursor-pointer q-mt-md"
                      @click="toggleMnemonicVisibility"
                    ></q-btn>
                    <q-btn
                      flat
                      dense
                      icon="content_copy"
                      color="primary"
                      class="cursor-pointer q-mt-md"
                      @click="copyText(mnemonic)"
                    ></q-btn>
                  </template>
                </q-input>
              </div>
            </div>
          </q-item-section>
        </q-item>
      </q-list>
    </div>

    <!-- restore -->
    <div class="q-py-sm q-px-xs text-left" on-left>
      <q-list padding>
        <q-item>
          <q-item-section>
            <q-item-label overline class="text-weight-bold"
              >Restore ecash</q-item-label
            >
            <q-item-label caption
              >The restore wizard lets you recover lost ecash from a mnemonic
              seed phrase. The seed phrase of your current wallet will remain
              unaffected, the wizard will only allow you to <i>restore</i> ecash
              from another seed phrase.</q-item-label
            >
          </q-item-section>
        </q-item>
        <q-item>
          <q-btn
            class="q-ml-sm q-px-md"
            color="primary"
            size="sm"
            rounded
            outline
            to="/restore"
            >Restore</q-btn
          >
        </q-item>
      </q-list>
    </div>
    <!-- nostr -->
    <div class="q-py-sm q-px-sm text-left" on-left>
      <q-list padding>
        <q-item>
          <q-item-section>
            <q-item-label overline class="text-weight-bold"
              >Lightning address</q-item-label
            >
            <q-item-label caption
              >Receive payments to your Lightning address.</q-item-label
            >
          </q-item-section>
        </q-item>
        <q-item class="q-px-md">
          <q-item-section class="q-mx-none q-pl-none">
            <!-- toggle to turn Lightning address on and off in new row -->
            <div class="row q-pt-md">
              <q-toggle v-model="npcEnabled" color="primary" />
              <q-item-section>
                <q-item-label title>Enable</q-item-label>
                <q-item-label caption>
                  Lightning address with npub.cash
                </q-item-label>
              </q-item-section>
            </div>
          </q-item-section>
        </q-item>
        <div v-if="npcEnabled" class="q-px-xs">
          <q-item v-if="npcEnabled">
            <div class="row">
              <div class="col-12">
                <q-input outlined v-model="npcAddress" dense rounded readonly>
                  <template v-slot:append>
                    <q-spinner-hourglass size="sm" v-if="npcLoading" />
                    <q-icon
                      name="content_copy"
                      @click="copyText(npcAddress)"
                      size="0.8em"
                      color="grey"
                      class="q-mr-sm cursor-pointer"
                    >
                      <q-tooltip>Copy Lightning address</q-tooltip>
                    </q-icon>
                  </template>
                </q-input>
              </div>
              <div class="row q-pt-md">
                <q-toggle v-model="automaticClaim" color="primary" />
                <q-item-section>
                  <q-item-label title>Claim automatically</q-item-label>
                  <q-item-label caption
                    >Receive incoming payments automatically.
                  </q-item-label>
                </q-item-section>
              </div>
            </div>
          </q-item>
          <q-item>
            <q-item-section>
              <q-item-label overline>Your nostr keys</q-item-label>
              <q-item-label caption
                >Set the nostr keys for your Lightning address.</q-item-label
              >
            </q-item-section>
          </q-item>
          <!-- initWalletSeedPrivateKeySigner -->
          <q-item
            :active="signerType === 'SEED'"
            active-class="text-weight-bold text-primary"
            clickable
          >
            <q-item-section avatar>
              <q-icon
                :color="signerType === 'SEED' ? 'primary' : 'grey'"
                :name="
                  signerType === 'SEED'
                    ? 'check_circle'
                    : 'radio_button_unchecked'
                "
                @click="handleSeedClick"
                class="cursor-pointer"
              />
            </q-item-section>
            <q-item-section
              lines="1"
              class="cursor-pointer"
              style="word-break: break-word"
            >
              <q-item-label title>Wallet seed phrase</q-item-label>
              <q-item-label caption
                >Generate nostr key pair from wallet seed
              </q-item-label>
              <q-item-label
                caption
                v-if="signerType === 'SEED' && seedSignerPrivateKeyNsec"
              >
                <q-badge
                  class="cursor-pointer q-mt-xs"
                  @click="copyText(seedSignerPrivateKeyNsec)"
                  outline
                  color="grey"
                >
                  <q-icon
                    name="content_copy"
                    size="0.8em"
                    color="grey"
                    class="q-mr-xs"
                  ></q-icon
                  >Copy nsec
                </q-badge>
              </q-item-label>
            </q-item-section>
          </q-item>
          <!-- Nip46Signer -->
          <q-item
            :active="signerType === 'NIP46'"
            active-class="text-weight-bold text-primary"
            clickable
            v-if="false"
          >
            <q-item-section avatar>
              <q-icon
                :color="signerType === 'NIP46' ? 'primary' : 'grey'"
                :name="
                  signerType === 'NIP46'
                    ? 'check_circle'
                    : 'radio_button_unchecked'
                "
                @click="handleBunkerClick"
                class="cursor-pointer"
              />
            </q-item-section>
            <q-item-section
              lines="1"
              class="cursor-pointer"
              style="word-break: break-word"
            >
              <q-item-label title>Nsec Bunker</q-item-label>
              <q-item-label caption>Use a NIP-46 bunker </q-item-label>
            </q-item-section>
            <q-item-section side v-if="signerType === 'NIP46'">
              <q-icon
                name="delete_outline"
                @click="handleResetNip46Signer"
                class="cursor-pointer"
                ><q-tooltip>Delete connection</q-tooltip>
              </q-icon>
            </q-item-section>
          </q-item>
          <q-item
            :active="signerType === 'PRIVATEKEY'"
            active-class="text-weight-bold text-primary"
            clickable
          >
            <q-item-section avatar>
              <q-icon
                :color="signerType === 'PRIVATEKEY' ? 'primary' : 'grey'"
                :name="
                  signerType === 'PRIVATEKEY'
                    ? 'check_circle'
                    : 'radio_button_unchecked'
                "
                @click="handleNsecClick"
                class="cursor-pointer"
              />
            </q-item-section>
            <q-item-section
              lines="1"
              class="cursor-pointer"
              style="word-break: break-word"
            >
              <q-item-label title>Use your nsec</q-item-label>
              <q-item-label caption
                >This method is dangerous and not recommended
              </q-item-label>
            </q-item-section>
            <q-item-section side v-if="signerType === 'PRIVATEKEY'">
              <q-icon
                name="delete_outline"
                @click="handleResetPrivateKeySigner"
                class="cursor-pointer"
                ><q-tooltip>Delete nsec</q-tooltip></q-icon
              >
            </q-item-section>
          </q-item>
          <!-- Nip07Signer -->
          <q-item
            :active="signerType === 'NIP07'"
            active-class="text-weight-bold text-primary"
            clickable
            v-if="nip07SignerAvailable"
          >
            <q-item-section avatar>
              <q-icon
                :color="signerType === 'NIP07' ? 'primary' : 'grey'"
                :name="
                  signerType === 'NIP07'
                    ? 'check_circle'
                    : 'radio_button_unchecked'
                "
                @click="handleExtensionClick"
                class="cursor-pointer"
              />
            </q-item-section>
            <q-item-section
              lines="1"
              class="cursor-pointer"
              style="word-break: break-word"
            >
              <q-item-label title>Signing extension</q-item-label>
              <q-item-label caption v-if="nip07SignerAvailable"
                >Use a NIP-07 signing extension
              </q-item-label>
              <q-item-label caption v-else
                >No NIP-07 signing extension found
              </q-item-label>
            </q-item-section>
          </q-item>
        </div>
      </q-list>
    </div>

    <!-- payment requests -->
    <div class="q-py-sm q-px-xs text-left" on-left>
      <q-item class="q-pt-lg">
        <q-item-section>
          <q-item-label overline class="text-weight-bold"
            >Payment requests</q-item-label
          >
          <q-item-label caption
            >Payment requests allow you to receive payments via nostr. If you
            enable this, your wallet will subscribe to your nostr
            relays.</q-item-label
          >
        </q-item-section>
      </q-item>
      <q-item>
        <q-toggle
          v-model="enablePaymentRequest"
          label="Enable Payment Requests"
          color="primary"
        />
      </q-item>
    </div>
    <div v-if="enablePaymentRequest" class="q-pb-sm q-px-xs text-left" on-left>
      <q-item>
        <q-toggle
          v-model="receivePaymentRequestsAutomatically"
          color="primary"
        />
        <q-item-section>
          <q-item-label title>Claim automatically</q-item-label>
          <q-item-label caption
            >Receive incoming payments automatically.
          </q-item-label>
        </q-item-section>
      </q-item>
    </div>

    <!-- ln address -->
    <div class="q-py-sm q-px-xs text-left" on-left>
      <q-list padding>
        <!-- NWC -->

        <q-item class="q-pt-lg">
          <q-item-section>
            <q-item-label overline class="text-weight-bold"
              >Nostr Wallet Connect (NWC)</q-item-label
            >
            <q-item-label caption
              >Use NWC to control your wallet from any other
              application.</q-item-label
            >
          </q-item-section>
        </q-item>
        <!-- use a q-toggle to turn nwc on and off -->
        <q-item>
          <q-toggle v-model="enableNwc" label="Enable NWC" color="primary" />
        </q-item>
        <!-- <q-item>
          <q-btn
            v-if="false"
            class="q-ml-sm q-px-md"
            color="primary"
            rounded
            outline
            @click="listenToNWCCommands()"
            >Link wallet</q-btn
          >
        </q-item> -->
        <q-item v-if="enableNwc">
          <q-item-section>
            <!-- <q-item-label overline>Connections</q-item-label> -->
            <q-item-label caption
              >You can only use NWC for payments from your Bitcoin balance.
              Payments will be made from your active mint.
            </q-item-label>
          </q-item-section>
        </q-item>
        <div v-if="enableNwc">
          <q-item
            v-for="connection in connections"
            :key="getConnectionString(connection)"
          >
            <q-item-section
              class="q-mx-none q-pl-none"
              style="max-width: 1.5em"
            >
              <q-icon
                name="content_copy"
                @click="copyText(getConnectionString(connection))"
                size="1.3em"
                color="grey"
                class="q-mr-sm cursor-pointer"
                ><q-tooltip>Copy connection string</q-tooltip></q-icon
              >
            </q-item-section>
            <q-item-section
              class="q-mx-none q-pl-none"
              style="max-width: 1.5em"
            >
              <q-icon
                name="qr_code"
                @click="showNWCEntry(connection)"
                size="1.3em"
                color="grey"
                class="q-mr-sm cursor-pointer"
              >
                <q-tooltip>Show QR code</q-tooltip>
              </q-icon>
            </q-item-section>
            <q-item-section style="max-width: 10rem">
              <!-- <q-item-label
                caption
                clickable
                style="word-break: break-word"
                @click="showNWCEntry(connection.connectionString)"
                >********************</q-item-label
              > -->
              <!-- input for allowanceleft -->
              <q-input
                type="number"
                outlined
                rounded
                dense
                v-model="connection.allowanceLeft"
                label="Allowance left (sat)"
              >
              </q-input>
            </q-item-section>
          </q-item>

          <q-expansion-item
            dense
            dense-toggle
            class="text-left"
            label="Click to edit relays"
          >
            <q-item>
              <q-item-section>
                <q-item-label overline>Add relay</q-item-label>
                <q-item-label caption
                  >Nostr Wallet Connect uses nostr relays to connect your wallet
                  to other applications.
                </q-item-label>
              </q-item-section>
            </q-item>
            <q-item>
              <q-item-section>
                <q-input
                  outlined
                  rounded
                  dense
                  v-model="newRelay"
                  label="Relay"
                  append
                >
                  <template v-slot:append>
                    <q-btn
                      flat
                      dense
                      icon="add"
                      color="primary"
                      @click="addRelay"
                    ></q-btn>
                  </template>
                </q-input>
              </q-item-section>
            </q-item>
            <q-item>
              <q-item-section>
                <q-item-label overline>Relays</q-item-label>
                <q-item-label caption
                  >Your wallet will connect to these relays.
                </q-item-label>
              </q-item-section>
            </q-item>
            <q-item v-for="relay in relays" :key="relay" clickable>
              <q-item-section
                class="q-mx-none q-pl-none"
                style="max-width: 1.2em"
              >
                <q-icon
                  name="content_copy"
                  @click="copyText(relay)"
                  size="1.1em"
                  color="grey"
                  class="q-mr-sm cursor-pointer"
                  ><q-tooltip>Copy relay</q-tooltip></q-icon
                >
              </q-item-section>
              <q-item-section
                class="q-mx-none q-pl-none"
                style="max-width: 1.5em"
              >
                <q-icon
                  name="delete_outline"
                  @click="removeRelay(relay)"
                  size="1.3em"
                  color="grey"
                  class="q-mr-sm cursor-pointer"
                  ><q-tooltip>Remove relay</q-tooltip></q-icon
                >
              </q-item-section>
              <q-item-section style="max-width: 10rem" class="cursor-pointer">
                <q-item-label caption>{{ relay }} </q-item-label>
              </q-item-section>
            </q-item>
          </q-expansion-item>
        </div>
      </q-list>
    </div>
    <div class="q-py-sm q-px-xs text-left" on-left>
      <q-list padding>
        <!-- Web NFC -->
        <div v-if="ndefSupported" class="q-px-xs text-left" on-left>
          <q-list padding>
            <q-item>
              <q-item-section>
                <q-item-label overline class="text-weight-bold"
                  >WebNFC</q-item-label
                >
                <q-item-label caption>
                  Choose the encoding for writing to NFC cards
                </q-item-label>
              </q-item-section>
            </q-item>
            <q-item clickable @click="nfcEncoding = 'text'">
              <q-item-section avatar>
                <q-icon
                  :color="nfcEncoding === 'text' ? 'primary' : 'grey'"
                  :name="
                    nfcEncoding === 'text'
                      ? 'check_circle'
                      : 'radio_button_unchecked'
                  "
                  class="cursor-pointer"
                />
              </q-item-section>
              <q-item-section
                lines="1"
                class="cursor-pointer"
                style="word-break: break-word"
              >
                <q-item-label title>Text</q-item-label>
                <q-item-label caption> Store token in plain text </q-item-label>
              </q-item-section>
            </q-item>
            <q-item clickable @click="nfcEncoding = 'weburl'">
              <q-item-section avatar>
                <q-icon
                  :color="nfcEncoding === 'weburl' ? 'primary' : 'grey'"
                  :name="
                    nfcEncoding === 'weburl'
                      ? 'check_circle'
                      : 'radio_button_unchecked'
                  "
                  class="cursor-pointer"
                />
              </q-item-section>
              <q-item-section
                lines="1"
                class="cursor-pointer"
                style="word-break: break-word"
              >
                <q-item-label title>URL</q-item-label>
                <q-item-label caption>
                  Store URL to this wallet with token
                </q-item-label>
              </q-item-section>
            </q-item>
            <!--
              disable binary for now
              TODO: re-enable once we can decode
            -->
            <!--
            <q-item clickable @click="nfcEncoding = 'binary'">
              <q-item-section avatar>
                <q-icon
                  :color="nfcEncoding === 'binary' ? 'primary' : 'grey'"
                  :name="
                    nfcEncoding === 'binary'
                      ? 'check_circle'
                      : 'radio_button_unchecked'
                  "
                  class="cursor-pointer"
                />
              </q-item-section>
              <q-item-section>
                <q-item-label title>Raw Binary</q-item-label>
                <q-item-label caption>
                  Raw bytes instead of Base64. Makes ~33% shorter tokens.
                </q-item-label>
              </q-item-section>
            </q-item>
            -->
            <q-item>
              <q-toggle
                v-model="showNfcButtonInDrawer"
                label="Quick access to NFC"
                color="primary"
              /> </q-item
            ><q-item class="q-pt-none">
              <q-item-label caption
                >Quickly scan NFC cards in the Receive Ecash menu. This option
                adds an NFC button the Receive Ecash menu.
              </q-item-label>
            </q-item>
          </q-list>
        </div>

        <!-- P2PK -->
        <div class="q-py-sm q-px-xs text-left" on-left>
          <q-list padding>
            <q-item>
              <q-item-section>
                <q-item-label overline class="text-weight-bold"
                  >P2PK</q-item-label
                >
                <q-item-label caption
                  >Generate a key pair to receive P2PK-locked ecash. Warning:
                  This feature is experimental. Only use with small amounts. If
                  you lose your private keys, nobody will be able to unlock the
                  ecash locked to it anymore.</q-item-label
                >
              </q-item-section>
            </q-item>
            <q-item>
              <q-btn
                class="q-ml-sm q-px-md"
                color="primary"
                size="sm"
                rounded
                outline
                @click="generateKeypair"
                >Generate key</q-btn
              >
            </q-item>
            <q-item>
              <q-toggle
                v-model="showP2PkButtonInDrawer"
                label="Quick access to lock"
                color="primary"
              /> </q-item
            ><q-item class="q-pt-none">
              <q-item-label caption
                >Use this to quickly show your P2PK locking key in the receive
                ecash menu.
              </q-item-label>
            </q-item>
          </q-list>
          <q-item v-if="p2pkKeys.length">
            <q-expansion-item
              dense
              dense-toggle
              v-if="p2pkKeys.length"
              class="text-left"
              :label="`Click to browse ${p2pkKeys.length} keys`"
            >
              <q-item v-for="key in p2pkKeys" :key="key.privakey">
                <q-item-section
                  class="q-mx-none q-pl-none"
                  style="max-width: 1.05em"
                >
                  <q-icon
                    name="content_copy"
                    @click="copyText(key.publicKey)"
                    size="1.2em"
                    color="grey"
                    class="q-mr-xs cursor-pointer"
                  />
                </q-item-section>
                <q-item-section>
                  <q-item-label
                    caption
                    clickable
                    style="word-break: break-word; font-size: 0.65rem"
                    class="q-mx-sm"
                    @click="showP2PKKeyEntry(key.publicKey)"
                    >{{ key.publicKey }}</q-item-label
                  >
                </q-item-section>
                <q-item-section side>
                  <q-badge
                    v-if="key.used"
                    label="used"
                    color="primary"
                    class="q-mr-sm"
                  />
                </q-item-section>
                <q-item-section
                  class="q-mx-none q-pl-none"
                  style="max-width: 1.05em"
                >
                  <q-icon
                    name="qr_code"
                    @click="showP2PKKeyEntry(key.publicKey)"
                    size="1em"
                    color="grey"
                    class="q-mr-xs cursor-pointer"
                  />
                </q-item-section>
              </q-item>
            </q-expansion-item>
          </q-item>
        </div>

        <q-item>
          <q-item-section>
            <q-item-label overline class="text-weight-bold q-pt-sm"
              >Privacy</q-item-label
            >
            <q-item-label caption>
              These settings affect your privacy.
            </q-item-label>
          </q-item-section>
        </q-item>
        <div>
          <!-- periodically check incoming invoices -->
          <q-item>
            <q-toggle
              v-model="checkIncomingInvoices"
              label="Check incoming invoice"
              color="primary"
            >
            </q-toggle>
          </q-item>
          <q-item class="q-pt-none">
            <q-item-label caption
              >If enabled, the wallet will check the latest invoice in the
              background. This increases the wallet's responsiveness which makes
              fingerprinting easier. You can manually check unpaid invoices in
              the Invoices tab.
            </q-item-label>
          </q-item>
          <!-- check pending invoices on startup -->
          <q-item>
            <q-toggle
              v-model="checkInvoicesOnStartup"
              label="Check pending invoices on startup"
              color="primary"
            >
            </q-toggle>
          </q-item>
          <q-item class="q-pt-none">
            <q-item-label caption
              >If enabled, the wallet will check pending invoices from the last
              24 hours on startup.
            </q-item-label>
          </q-item>
          <!-- periodically check incoming invoices -->
          <q-item>
            <q-toggle
              v-model="periodicallyCheckIncomingInvoices"
              label="Check all invoices"
              color="primary"
            >
              <q-badge color="primary" label="Beta" class="q-mx-sm"></q-badge>
            </q-toggle>
          </q-item>
          <q-item class="q-pt-none">
            <q-item-label caption
              >If enabled, the wallet will periodically check unpaid invoices in
              the background for up to two weeks. This increases the wallet's
              online activity which makes fingerprinting easier. You can
              manually check unpaid invoices in the Invoices tab.
            </q-item-label>
          </q-item>

          <!-- check outgoing token state setting -->
          <q-item>
            <q-toggle
              v-model="checkSentTokens"
              label="Check sent ecash"
              color="primary"
            /> </q-item
          ><q-item class="q-pt-none">
            <q-item-label caption
              >If enabled, the wallet will use periodic background checks to
              determine if sent tokens have been redeemed. This increases the
              wallet's online activity which makes fingerprinting easier.
            </q-item-label>
          </q-item>
          <!-- websockets -->
          <q-item v-if="checkIncomingInvoices || checkSentTokens">
            <q-toggle
              v-if="checkIncomingInvoices || checkSentTokens"
              v-model="useWebsockets"
              label="Use WebSockets"
              color="primary"
              ><q-badge color="primary" label="Beta" class="q-mx-sm"></q-badge>
            </q-toggle> </q-item
          ><q-item
            class="q-pt-none"
            v-if="checkIncomingInvoices || checkSentTokens"
          >
            <q-item-label caption
              >If enabled, the wallet will use long-lived WebSocket connections
              to receive updates on paid invoices and spent tokens from mints.
              This increases the wallet's responsiveness but also makes
              fingerprinting easier.
            </q-item-label>
          </q-item>
          <!-- price check setting -->
          <q-item>
            <q-toggle
              v-model="getBitcoinPrice"
              label="Get exchange rate from Coinbase"
              color="primary"
            /> </q-item
          ><q-item class="q-pt-none">
            <q-item-label caption
              >If enabled, the current Bitcoin exchange rate will be fetched
              from coinbase.com and your converted balance will be displayed.
            </q-item-label>
          </q-item>
        </div>

        <!-- enable receive swaps -->
        <q-item>
          <q-item-section>
            <q-item-label overline class="text-weight-bold q-pt-xl"
              >Experimental</q-item-label
            >
            <q-item-label caption>
              These features are experimental.
            </q-item-label>
          </q-item-section>
        </q-item>
        <q-item>
          <q-toggle
            v-model="enableReceiveSwaps"
            label="Receive swaps"
            color="primary"
          >
            <q-badge color="primary" label="Beta" class="q-mx-sm"></q-badge>
          </q-toggle>
        </q-item>
        <q-item class="q-pt-none">
          <q-item-label caption
            >Option to swap received Ecash to your active mint in the Receive
            Ecash dialog.
          </q-item-label>
        </q-item>
        <q-item>
          <q-toggle
            v-model="autoPasteEcashReceive"
            label="Paste Ecash automatically"
            color="primary"
          /> </q-item
        ><q-item class="q-pt-none">
          <q-item-label caption
            >Automatically paste ecash in your clipboard when you press Receive,
            then Ecash, then Paste. Automatic pasting can cause UI glitches in
            iOS, turn it off if you experience issues.
          </q-item-label>
        </q-item>

        <!-- use numeric keyboard -->
        <div class="q-py-sm q-px-xs text-left" on-left>
          <q-list padding>
            <q-item>
              <q-item-section>
                <q-item-label overline class="text-weight-bold q-pt-lg"
                  >On-screen keyboard</q-item-label
                >
                <q-item-label caption
                  >Use the numeric keyboard for entering amounts.</q-item-label
                >
              </q-item-section>
            </q-item>
            <q-item>
              <q-toggle
                v-model="useNumericKeyboard"
                label="Use numeric keyboard"
                color="primary"
              /> </q-item
            ><q-item class="q-pt-none">
              <q-item-label caption
                >If enabled, the numeric keyboard will be used for entering
                amounts.
              </q-item-label>
            </q-item>
          </q-list>
        </div>

        <!-- theme -->
        <div class="q-py-mb q-px-xs text-left" on-left>
          <q-list padding>
            <q-item>
              <q-item-section>
                <q-item-label overline class="text-weight-bold"
                  >Appearance</q-item-label
                >
                <q-item-label caption
                  >Change how your wallet looks.
                </q-item-label>
                <!-- <div class="row q-py-md">
              <q-btn dense flat rounded @click="toggleDarkMode" size="md"
                >Toggle dark mode<q-icon
                  class="q-ml-sm"
                  :name="$q.dark.isActive ? 'brightness_3' : 'wb_sunny'"
                />
              </q-btn>
            </div> -->
                <div class="row q-pt-md">
                  <q-btn
                    v-if="themes.includes('monochrome')"
                    dense
                    flat
                    @click="changeColor('monochrome')"
                    icon="format_color_fill"
                    color="grey"
                    size="md"
                    ><q-tooltip>mono</q-tooltip>
                  </q-btn>
                  <q-btn
                    v-if="themes.includes('cyber')"
                    dense
                    flat
                    @click="changeColor('cyber')"
                    icon="format_color_fill"
                    color="green"
                    size="md"
                    ><q-tooltip>cyber</q-tooltip>
                  </q-btn>
                  <q-btn
                    v-if="themes.includes('freedom')"
                    dense
                    flat
                    @click="changeColor('freedom')"
                    icon="format_color_fill"
                    color="pink-13"
                    size="md"
                    ><q-tooltip>freedom</q-tooltip>
                  </q-btn>
                  <q-btn
                    v-if="themes.includes('classic')"
                    dense
                    flat
                    @click="changeColor('classic')"
                    icon="format_color_fill"
                    color="deep-purple"
                    size="md"
                    ><q-tooltip>nostr</q-tooltip>
                  </q-btn>
                  <q-btn
                    v-if="themes.includes('bitcoin')"
                    dense
                    flat
                    @click="changeColor('bitcoin')"
                    icon="format_color_fill"
                    color="orange"
                    size="md"
                    ><q-tooltip>bitcoin</q-tooltip>
                  </q-btn>
                  <q-btn
                    v-if="themes.includes('mint')"
                    dense
                    flat
                    @click="changeColor('mint')"
                    icon="format_color_fill"
                    color="light-green-9"
                    size="md"
                    ><q-tooltip>mint</q-tooltip> </q-btn
                  ><q-btn
                    v-if="themes.includes('autumn')"
                    dense
                    flat
                    @click="changeColor('autumn')"
                    icon="format_color_fill"
                    color="brown"
                    size="md"
                    ><q-tooltip>nut</q-tooltip>
                  </q-btn>
                  <q-btn
                    v-if="themes.includes('salvador')"
                    dense
                    flat
                    @click="changeColor('salvador')"
                    icon="format_color_fill"
                    color="blue-10"
                    size="md"
                    ><q-tooltip>blu</q-tooltip>
                  </q-btn>
                  <q-btn
                    v-if="themes.includes('flamingo')"
                    dense
                    flat
                    @click="changeColor('flamingo')"
                    icon="format_color_fill"
                    color="pink-3"
                    size="md"
                    ><q-tooltip>flamingo</q-tooltip>
                  </q-btn>
                </div>
              </q-item-section>
            </q-item>
          </q-list>
        </div>

        <q-expansion-item
          class="q-pt-lg"
          dense
          dense-toggle
          icon="code"
          label="Advanced"
        >
          <div>
            <q-item class="q-pt-lg">
              <q-item-section>
                <q-item-label overline>Developer settings</q-item-label>
                <q-item-label caption
                  >The following settings are for development and
                  debugging.</q-item-label
                >
              </q-item-section>
            </q-item>
            <div>
              <!-- check proofs spendable setting -->
              <q-item>
                <q-item-section>
                  <div class="row q-pt-md">
                    <div class="col-12" v-if="!confirmMnemonic">
                      <q-btn
                        flat
                        dense
                        @click="confirmMnemonic = !confirmMnemonic"
                        >Generate new seed phrase</q-btn
                      >
                      <row>
                        <q-item-label class="q-px-sm" caption
                          >This will generate a new seed phrase. You must send
                          your entire balance to yourself in order to be able to
                          restore it with a new seed.
                        </q-item-label>
                      </row>
                    </div>
                    <div class="col-12" v-if="confirmMnemonic">
                      <span
                        >Are you sure you want to generate a new seed phrase?
                      </span>
                      <q-btn
                        flat
                        dense
                        class="q-ml-sm"
                        color="warning"
                        @click="confirmMnemonic = false"
                        >Cancel</q-btn
                      >
                      <q-btn
                        flat
                        dense
                        class="q-ml-sm"
                        color="secondary"
                        @click="
                          confirmMnemonic = false;
                          generateNewMnemonic();
                        "
                        >Confirm</q-btn
                      >
                    </div>
                  </div>
                </q-item-section>
              </q-item>
              <q-item>
                <q-item-section>
                  <row>
                    <q-btn
                      dense
                      flat
                      outline
                      click
                      @click="checkActiveProofsSpendable"
                      >Remove spent proofs</q-btn
                    ></row
                  ><row>
                    <q-item-label class="q-px-sm" caption
                      >Check if the ecash tokens from your active mints are
                      spent and remove the spent ones from your wallet. Only use
                      this if your wallet is stuck.
                    </q-item-label>
                  </row>
                </q-item-section>
              </q-item>
              <q-item>
                <q-item-section>
                  <row>
                    <q-btn dense flat outline click @click="toggleTerminal">
                      Toggle Debug Console
                    </q-btn> </row
                  ><row>
                    <q-item-label class="q-px-sm" caption
                      >Open the Javascript debug terminal. Never paste anything
                      into this terminal that you don't understand. A thief
                      might try to trick you into pasting malicious code here.
                    </q-item-label>
                  </row>
                </q-item-section>
              </q-item>
              <q-item>
                <q-item-section>
                  <row>
                    <q-btn dense flat outline click @click="exportActiveProofs">
                      Export active proofs
                    </q-btn></row
                  ><row>
                    <q-item-label class="q-px-sm" caption
                      >Copy your entire balance from the active mint as a Cashu
                      token into your clipboard. This will only export the
                      tokens from the selected mint and unit. For a full export,
                      select a different mint and unit and export again.
                    </q-item-label>
                  </row>
                </q-item-section>
              </q-item>
              <q-item>
                <q-item-section>
                  <row>
                    <!-- add a caption, not a button here -->
                    <q-item-label class="q-pb-sm"
                      >Increment keyset counters</q-item-label
                    ></row
                  >
                  <row>
                    <q-item-label class="q-px-sm" caption
                      >Click the keyset ID to increment the derivation path
                      counters for the keysets in your wallet. This is useful if
                      you see the "outputs have already been signed" error.
                    </q-item-label>
                  </row>
                  <row class="q-pa-sm">
                    <row
                      class="q-px-sm"
                      v-for="(mintCounter, mintUrl) in keysetCountersByMint"
                      :key="mintUrl"
                    >
                      <q-item-label class="q-px-xs" caption>
                        {{ shortUrl(mintUrl) }}
                      </q-item-label>
                      <q-btn
                        dense
                        v-for="(counter, id) in mintCounter"
                        :key="id"
                        flat
                        click
                        @click="increaseKeysetCounter(counter.id, 1)"
                        >{{ counter.id }} - counter: {{ counter.counter }}
                      </q-btn>
                    </row>
                  </row>
                </q-item-section>
              </q-item>
              <q-item>
                <q-item-section>
                  <row>
                    <q-btn
                      dense
                      flat
                      outline
                      click
                      @click="unsetAllReservedProofs"
                    >
                      Unset all reserved tokens
                    </q-btn></row
                  ><row>
                    <q-item-label class="q-px-sm" caption
                      >To avoid double-spending attempts, this wallet marks
                      ecash as reserved so you don't reuse it. This button will
                      unset all reserved tokens so they can be used again. If
                      you do this, your wallet might include spent proofs. Press
                      the "Remove spent proofs" button to get rid of them.
                    </q-item-label>
                  </row>
                </q-item-section>
              </q-item>
              <q-item>
                <q-item-section>
                  <row>
                    <q-btn dense flat outline click @click="showOnboarding">
                      Show onboarding
                    </q-btn></row
                  ><row>
                    <q-item-label class="q-px-sm" caption
                      >Show the onboarding screen again.
                    </q-item-label>
                  </row>
                </q-item-section>
              </q-item>
              <q-item>
                <q-item-section>
                  <row>
                    <q-btn
                      v-if="!confirmNuke"
                      dense
                      flat
                      outline
                      click
                      @click="confirmNuke = !confirmNuke"
                    >
                      Reset wallet data
                    </q-btn></row
                  ><row v-if="!confirmNuke">
                    <q-item-label class="q-px-sm" caption
                      >Reset your wallet data. Warning: This will delete
                      everything! Make sure you create a backup first.
                    </q-item-label>
                  </row>
                  <row v-if="confirmNuke">
                    <span
                      >Are you sure you want to delete your wallet data?</span
                    >
                    <q-btn
                      flat
                      dense
                      class="q-ml-sm"
                      color="primary"
                      @click="confirmNuke = false"
                      >Cancel</q-btn
                    >
                    <q-btn
                      flat
                      dense
                      class="q-ml-sm"
                      color="warning"
                      @click="
                        confirmNuke = false;
                        nukeWallet();
                      "
                      >Delete wallet</q-btn
                    >
                  </row>
                </q-item-section>
              </q-item>
              <q-item>
                <q-item-section>
                  <row>
                    <q-btn
                      dense
                      flat
                      outline
                      click
                      @click="getLocalstorageToFile"
                    >
                      Export wallet data
                    </q-btn></row
                  ><row>
                    <q-item-label class="q-px-sm" caption
                      >Download a dump of your wallet. You can restore your
                      wallet from this file in the welcome screen of a new
                      wallet. This file will be out of sync if you keep using
                      your wallet after exporting it.
                    </q-item-label>
                  </row>
                </q-item-section>
              </q-item>
            </div>
          </div>
        </q-expansion-item>
      </q-list>
    </div>
  </div>

  <!-- P2PK DIALOG -->
  <P2PKDialog v-model="showP2PKDialog" />

  <!-- NWC DIALOG -->
  <NWCDialog v-model="showNWCDialog" />
</template>
<script>
import { defineComponent } from "vue";
import P2PKDialog from "./P2PKDialog.vue";
import NWCDialog from "./NWCDialog.vue";

import { getShortUrl } from "src/js/wallet-helpers";
import { mapActions, mapState, mapWritableState } from "pinia";
import { useMintsStore, MintClass } from "src/stores/mints";
import { useWalletStore } from "src/stores/wallet";
import { map } from "underscore";
import { currentDateStr } from "src/js/utils";
import { useSettingsStore } from "src/stores/settings";
import { useNostrStore } from "src/stores/nostr";
import { useNPCStore } from "src/stores/npubcash";
import { useP2PKStore } from "src/stores/p2pk";
import { useNWCStore } from "src/stores/nwc";
import { useUiStore } from "../stores/ui";
import { useWorkersStore } from "src/stores/workers";
import { useProofsStore } from "src/stores/proofs";
import { usePRStore } from "../stores/payment-request";
import { useRestoreStore } from "src/stores/restore";
<<<<<<< HEAD
import { useDexieStore } from "../stores/dexie";
=======
import { useReceiveTokensStore } from "../stores/receiveTokensStore";
import { useWelcomeStore } from "src/stores/welcome";
>>>>>>> 7e0f93ed

export default defineComponent({
  name: "SettingsView",
  mixins: [windowMixin],
  components: {
    P2PKDialog,
    NWCDialog,
  },
  props: {},
  data: function () {
    return {
      themes: [
        "monochrome",
        "classic",
        "bitcoin",
        "mint",
        "autumn",
        "salvador",
        "freedom",
        "cyber",
        "flamingo",
      ],
      discoveringMints: false,
      hideMnemonic: true,
      confirmMnemonic: false,
      confirmNuke: false,
      nip46Token: "",
      nip07SignerAvailable: false,
      newRelay: "",
    };
  },
  computed: {
    ...mapWritableState(useSettingsStore, [
      "getBitcoinPrice",
      "checkSentTokens",
      "useWebsockets",
      "nfcEncoding",
      "useNumericKeyboard",
      "periodicallyCheckIncomingInvoices",
      "checkIncomingInvoices",
      "checkInvoicesOnStartup",
      "enableReceiveSwaps",
      "showNfcButtonInDrawer",
      "autoPasteEcashReceive",
    ]),
    ...mapState(useP2PKStore, ["p2pkKeys"]),
    ...mapWritableState(useP2PKStore, [
      "showP2PKDialog",
      "showP2PkButtonInDrawer",
    ]),
    ...mapWritableState(useNWCStore, ["showNWCDialog", "showNWCData"]),
    ...mapState(useMintsStore, [
      "activeMintUrl",
      "mints",
      "activeProofs",
      "proofs",
    ]),
    ...mapState(useNPCStore, ["npcLoading"]),
    ...mapState(useNostrStore, [
      "pubkey",
      "mintRecommendations",
      "signerType",
      "seedSignerPrivateKeyNsec",
    ]),
    ...mapState(useWalletStore, ["mnemonic"]),
    ...mapState(useUiStore, ["ndefSupported"]),
    ...mapWritableState(useNPCStore, ["npcAddress"]),
    ...mapWritableState(useNPCStore, ["npcEnabled", "automaticClaim"]),
    ...mapWritableState(useWalletStore, ["keysetCounters"]),
    ...mapWritableState(useMintsStore, [
      "addMintData",
      "showAddMintDialog",
      "showRemoveMintDialog",
    ]),
    ...mapWritableState(useNWCStore, ["nwcEnabled", "connections", "relays"]),
    ...mapWritableState(usePRStore, [
      "enablePaymentRequest",
      "receivePaymentRequestsAutomatically",
    ]),

    keysetCountersByMint() {
      const mints = this.mints;
      const keysetCountersByMint = {}; // {mintUrl: [keysetCounter: {id: string, count: number}, ...]}
      for (let mint of mints) {
        const mintIds = mint.keysets.map((keyset) => keyset.id);
        const keysetCounterThisMint = this.keysetCounters.filter((entry) =>
          mintIds.includes(entry.id)
        );
        keysetCountersByMint[mint.url] = keysetCounterThisMint;
      }
      return keysetCountersByMint;
    },
    hiddenMnemonic() {
      if (this.hideMnemonic) {
        return this.mnemonic
          .split(" ")
          .map((w) => "*".repeat(w.length))
          .join(" ");
      } else {
        return this.mnemonic;
      }
    },
    enableNwc: {
      get() {
        return this.nwcEnabled;
      },
      set(value) {
        this.nwcEnabled = value;
      },
    },
  },
  watch: {
    enableNwc: function () {
      if (this.enableNwc) {
        this.listenToNWCCommands();
      } else {
        this.unsubscribeNWC();
      }
    },
    npcEnabled: async function () {
      if (this.npcEnabled) {
        await this.initSigner();
        await this.generateNPCConnection();
      } else {
        this.npcAddress = "";
      }
    },
  },
  methods: {
    ...mapActions(useNostrStore, [
      "init",
      "initNip07Signer",
      "initNip46Signer",
      "initPrivateKeySigner",
      "initWalletSeedPrivateKeySigner",
      "checkNip07Signer",
      "resetPrivateKeySigner",
      "resetNip46Signer",
      "initSigner",
    ]),
    ...mapActions(useNWCStore, [
      "generateNWCConnection",
      "listenToNWCCommands",
      "unsubscribeNWC",
      "getConnectionString",
    ]),
    ...mapActions(useP2PKStore, ["generateKeypair", "showKeyDetails"]),
    ...mapActions(useMintsStore, [
      "addMint",
      "removeMint",
      "activateMintUrl",
      "updateMint",
      "restoreFromBackup",
    ]),
    ...mapActions(useWalletStore, [
      "newMnemonic",
      "decodeRequest",
      "checkProofsSpendable",
      "increaseKeysetCounter",
    ]),
    ...mapActions(useProofsStore, ["serializeProofs"]),
    ...mapActions(useNPCStore, ["generateNPCConnection"]),
    ...mapActions(useRestoreStore, ["restoreMint"]),
    ...mapActions(useDexieStore, ["deleteAllTables"]),
    generateNewMnemonic: async function () {
      this.newMnemonic();
      await this.initSigner();
      await this.generateNPCConnection();
    },
    shortUrl: function (url) {
      return getShortUrl(url);
    },
    toggleMnemonicVisibility: function () {
      this.hideMnemonic = !this.hideMnemonic;
    },
    toggleTerminal: function () {
      useUiStore().toggleDebugConsole();
    },
    getLocalstorageToFile: async function () {
      const proofs = useMintsStore().proofs;
      // put all proofs into localstorage
      localStorage.setItem("cashu.proofs", JSON.stringify(proofs));
      // set cashu.dexie.migrated to false so proofs will be restored from localstorage
      localStorage.setItem("cashu.dexie.migrated", "false");

      // https://stackoverflow.com/questions/24263682/save-restore-local-storage-to-a-local-file
      const fileName = `cashu_backup_${currentDateStr()}.json`;
      var a = {};
      for (var i = 0; i < localStorage.length; i++) {
        var k = localStorage.key(i);
        var v = localStorage.getItem(k);
        a[k] = v;
      }
      var textToSave = JSON.stringify(a);
      var textToSaveAsBlob = new Blob([textToSave], {
        type: "text/plain",
      });
      var textToSaveAsURL = window.URL.createObjectURL(textToSaveAsBlob);

      var downloadLink = document.createElement("a");
      downloadLink.download = fileName;
      downloadLink.innerHTML = "Download File";
      downloadLink.href = textToSaveAsURL;
      downloadLink.onclick = function () {
        document.body.removeChild(event.target);
      };
      downloadLink.style.display = "none";
      document.body.appendChild(downloadLink);
      downloadLink.click();
    },
    unsetAllReservedProofs: async function () {
      // mark all this.proofs as reserved=false
      for (let proof of this.proofs) {
        proof.reserved = false;
        proof.quote = undefined;
      }
      this.notifySuccess("No reserved proofs left");
    },
    checkActiveProofsSpendable: async function () {
      // iterate over this.activeProofs in batches of 50 and check if they are spendable
      let wallet = useWalletStore().mintWallet(
        this.activeMintUrl,
        this.activeUnit
      );
      let proofs = this.activeProofs.flat();
      console.log("Checking proofs", proofs);
      let allSpentProofs = [];
      let batch_size = 50;
      for (let i = 0; i < proofs.length; i += batch_size) {
        console.log("Checking proofs", i, i + batch_size);
        let batch = proofs.slice(i, i + batch_size);
        let spent = await this.checkProofsSpendable(batch, wallet, true);
        allSpentProofs.push(spent);
      }
      let spentProofs = allSpentProofs.flat();
      if (spentProofs.length > 0) {
        console.log("Spent proofs", spentProofs);
        this.notifySuccess("Removed " + spentProofs.length + " spent proofs");
      } else {
        this.notifySuccess("No spent proofs found");
      }
    },
    showP2PKKeyEntry: async function (pubKey) {
      this.showKeyDetails(pubKey);
      this.showP2PKDialog = true;
    },
    showNWCEntry: async function (connection) {
      this.showNWCData = {
        connection,
        connectionString: this.getConnectionString(connection),
      };
      this.showNWCDialog = true;
    },
    exportActiveProofs: async function () {
      // export active proofs
      const token = await this.serializeProofs(this.activeProofs);
      this.copyText(token);
    },
    handleSeedClick: async function () {
      await this.initWalletSeedPrivateKeySigner();
      await this.generateNPCConnection();
    },
    handleExtensionClick: async function () {
      await this.initNip07Signer();
      await this.generateNPCConnection();
    },
    handleBunkerClick: async function () {
      await this.initNip46Signer();
      await this.generateNPCConnection();
    },
    handleNsecClick: async function () {
      await this.initPrivateKeySigner();
      await this.generateNPCConnection();
    },
    handleResetPrivateKeySigner: async function () {
      await this.resetPrivateKeySigner();
      await this.generateNPCConnection();
    },
    handleResetNip46Signer: async function () {
      await this.resetNip46Signer();
      await this.generateNPCConnection();
    },
    showOnboarding: function () {
      const welcomeStore = useWelcomeStore();
      welcomeStore.resetWelcome();
      this.$router.push("/welcome");
    },
    nukeWallet: async function () {
      // create a backup just in case
      await this.getLocalstorageToFile();
      // clear dexie tables
      this.deleteAllTables();
      localStorage.clear();
      window.location.href = "/";
    },
    addRelay: function () {
      if (this.newRelay) {
        this.newRelay = this.newRelay.trim();
        // if relay is already in relays, don't add it, send notification
        if (this.relays.includes(this.newRelay)) {
          this.notifyWarning("Relay already added");
        } else {
          this.relays.push(this.newRelay);
          this.newRelay = "";
        }
      }
    },
    removeRelay: function (relay) {
      this.relays = this.relays.filter((r) => r !== relay);
    },
  },
  created: async function () {
    this.nip07SignerAvailable = await this.checkNip07Signer();
    console.log("Nip07 signer available", this.nip07SignerAvailable);
  },
});
</script>
<style scoped>
.seed-phrase :deep(.q-field__control) {
  padding: 12px 12px !important;
}
.seed-phrase {
  font-size: 0.9rem;
  font-family: monospace;
  padding: 12px 12px !important;
}
</style><|MERGE_RESOLUTION|>--- conflicted
+++ resolved
@@ -1287,12 +1287,9 @@
 import { useProofsStore } from "src/stores/proofs";
 import { usePRStore } from "../stores/payment-request";
 import { useRestoreStore } from "src/stores/restore";
-<<<<<<< HEAD
 import { useDexieStore } from "../stores/dexie";
-=======
 import { useReceiveTokensStore } from "../stores/receiveTokensStore";
 import { useWelcomeStore } from "src/stores/welcome";
->>>>>>> 7e0f93ed
 
 export default defineComponent({
   name: "SettingsView",
